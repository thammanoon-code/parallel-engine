--- conflicted
+++ resolved
@@ -2122,11 +2122,7 @@
 bool Collator::fetch_config_params() {
   auto res = block::FetchConfigParams::fetch_config_params(
       *config_, &old_mparams_, &storage_prices_, &storage_phase_cfg_, &rand_seed_, &compute_phase_cfg_,
-<<<<<<< HEAD
-      &action_phase_cfg_, &masterchain_create_fee_, &basechain_create_fee_, workchain(), now_);
-=======
       &action_phase_cfg_, &serialize_cfg_, &masterchain_create_fee_, &basechain_create_fee_, workchain(), now_);
->>>>>>> 34a0b2fe
   if (res.is_error()) {
     return fatal_error(res.move_as_error());
   }
