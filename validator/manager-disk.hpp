--- conflicted
+++ resolved
@@ -150,11 +150,8 @@
 
   void set_block_state(BlockHandle handle, td::Ref<ShardState> state,
                        td::Promise<td::Ref<ShardState>> promise) override;
-<<<<<<< HEAD
-=======
   void store_block_state_part(BlockId effective_block, td::Ref<vm::Cell> cell,
                               td::Promise<td::Ref<vm::DataCell>> promise) override;
->>>>>>> 63171ec8
   void set_block_state_from_data(BlockHandle handle, td::Ref<BlockData> block,
                                  td::Promise<td::Ref<ShardState>> promise) override;
   void set_block_state_from_data_preliminary(std::vector<td::Ref<BlockData>> blocks,
