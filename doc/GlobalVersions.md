--- conflicted
+++ resolved
@@ -129,11 +129,8 @@
 - Fix `RAWRESERVE` action with flag `4` (use original balance of the account) by explicitly setting `original_balance` to `balance - msg_balance_remaining`.
   - Previously it did not work if storage fee was greater than the original balance.
 - Jumps to nested continuations of depth more than 8 consume 1 gas for eact subsequent continuation (this does not affect most of TVM code).
-<<<<<<< HEAD
+- Support extra currencies in reserve action with `+2` mode.
 - Fix exception code in some TVM instructions: now `stk_und` has priority over other error codes.
   - `PFXDICTADD`, `PFXDICTSET`, `PFXDICTREPLACE`, `PFXDICTDEL`, `GETGASFEE`, `GETSTORAGEFEE`, `GETFORWARDFEE`, `GETORIGINALFWDFEE`, `GETGASFEESIMPLE`, `GETFORWARDFEESIMPLE`, `HASHEXT`
 - Now setting the contract code to a library cell does not consume additional gas on execution of the code.
-- Temporary increase gas limit for some accounts (see [this post](https://t.me/tondev_news/129) for details, `override_gas_limit` in `transaction.cpp` for the list of accounts).
-=======
-- Support extra currencies in reserve action with `+2` mode.
->>>>>>> e2a7e776
+- Temporary increase gas limit for some accounts (see [this post](https://t.me/tondev_news/129) for details, `override_gas_limit` in `transaction.cpp` for the list of accounts).