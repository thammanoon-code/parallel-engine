/*
    This file is part of TON Blockchain Library.

    TON Blockchain Library is free software: you can redistribute it and/or modify
    it under the terms of the GNU Lesser General Public License as published by
    the Free Software Foundation, either version 2 of the License, or
    (at your option) any later version.

    TON Blockchain Library is distributed in the hope that it will be useful,
    but WITHOUT ANY WARRANTY; without even the implied warranty of
    MERCHANTABILITY or FITNESS FOR A PARTICULAR PURPOSE.  See the
    GNU Lesser General Public License for more details.

    You should have received a copy of the GNU Lesser General Public License
    along with TON Blockchain Library.  If not, see <http://www.gnu.org/licenses/>.

    Copyright 2017-2020 Telegram Systems LLP
*/
#pragma once

#include "validator/validator.h"

namespace ton {

namespace validator {

struct ValidatorManagerOptionsImpl : public ValidatorManagerOptions {
 public:
  BlockIdExt zero_block_id() const override {
    return zero_block_id_;
  }
  BlockIdExt init_block_id() const override {
    return init_block_id_;
  }
  bool need_monitor(ShardIdFull shard, const td::Ref<MasterchainState>& state) const override {
    td::uint32 min_split = state->monitor_min_split_depth(shard.workchain);
    return check_shard_((td::uint32)shard.pfx_len() <= min_split ? shard : shard_prefix(shard, min_split),
                        state->get_seqno());
  }
  bool allow_blockchain_init() const override {
    return allow_blockchain_init_;
  }
  double sync_blocks_before() const override {
    return sync_blocks_before_;
  }
  double block_ttl() const override {
    return block_ttl_;
  }
  double state_ttl() const override {
    return state_ttl_;
  }
  double max_mempool_num() const override {
    return max_mempool_num_;
  }
  double archive_ttl() const override {
    return archive_ttl_;
  }
  double key_proof_ttl() const override {
    return key_proof_ttl_;
  }
  bool initial_sync_disabled() const override {
    return initial_sync_disabled_;
  }
  bool is_hardfork(BlockIdExt block_id) const override {
    if (!block_id.is_valid()) {
      return false;
    }
    for (size_t i = 0; i < hardforks_.size(); i++) {
      if (block_id == hardforks_[i]) {
        return (i == hardforks_.size() - 1) || block_id.seqno() < hardforks_[i + 1].seqno();
      }
    }
    return false;
  }
  td::uint32 get_vertical_seqno(BlockSeqno seqno) const override {
    size_t best = 0;
    for (size_t i = 0; i < hardforks_.size(); i++) {
      if (seqno >= hardforks_[i].seqno()) {
        best = i + 1;
      }
    }
    return static_cast<td::uint32>(best);
  }
  td::uint32 get_maximal_vertical_seqno() const override {
    return td::narrow_cast<td::uint32>(hardforks_.size());
  }
  td::uint32 get_last_fork_masterchain_seqno() const override {
    return hardforks_.size() ? hardforks_.rbegin()->seqno() : 0;
  }
  std::vector<BlockIdExt> get_hardforks() const override {
    return hardforks_;
  }
  bool check_unsafe_resync_allowed(CatchainSeqno seqno) const override {
    return unsafe_catchains_.count(seqno) > 0;
  }
  td::uint32 check_unsafe_catchain_rotate(BlockSeqno seqno, CatchainSeqno cc_seqno) const override {
    auto it = unsafe_catchain_rotates_.find(cc_seqno);
    if (it == unsafe_catchain_rotates_.end()) {
      return 0;
    } else {
      return it->second.first <= seqno ? it->second.second : 0;
    }
  }
  bool need_db_truncate() const override {
    return truncate_ > 0;
  }
  BlockSeqno get_truncate_seqno() const override {
    return truncate_;
  }
  BlockSeqno sync_upto() const override {
    return sync_upto_;
  }
  std::string get_session_logs_file() const override {
    return session_logs_file_;
  }
  td::uint32 get_celldb_compress_depth() const override {
    return celldb_compress_depth_;
  }
  size_t get_max_open_archive_files() const override {
    return max_open_archive_files_;
  }
  double get_archive_preload_period() const override {
    return archive_preload_period_;
  }
  bool get_disable_rocksdb_stats() const override {
    return disable_rocksdb_stats_;
  }
  bool nonfinal_ls_queries_enabled() const override {
    return nonfinal_ls_queries_enabled_;
  }
  td::optional<td::uint64> get_celldb_cache_size() const override {
    return celldb_cache_size_;
  }
  bool get_celldb_direct_io() const override {
    return celldb_direct_io_;
  }
  bool get_celldb_preload_all() const override {
    return celldb_preload_all_;
  }
  bool get_celldb_in_memory() const override {
    return celldb_in_memory_;
  }
  bool get_celldb_v2() const override {
    return celldb_v2_;
  }
  bool get_celldb_disable_bloom_filter() const override {
    return celldb_disable_bloom_filter_;
  }
  td::optional<double> get_catchain_max_block_delay() const override {
    return catchain_max_block_delay_;
  }
  td::optional<double> get_catchain_max_block_delay_slow() const override {
    return catchain_max_block_delay_slow_;
  }
  bool get_state_serializer_enabled() const override {
    return state_serializer_enabled_;
  }
  td::Ref<CollatorOptions> get_collator_options() const override {
    return collator_options_;
  }
  bool get_fast_state_serializer_enabled() const override {
    return fast_state_serializer_enabled_;
  }
  double get_catchain_broadcast_speed_multiplier() const override {
    return catchain_broadcast_speed_multipliers_;
  }
<<<<<<< HEAD
  td::Ref<CollatorsList> get_collators_list() const override {
    return collators_list_;
  }
  bool check_collator_node_whitelist(adnl::AdnlNodeIdShort id) const override {
    return !collator_node_whitelist_enabled_ || collator_node_whitelist_.contains(id);
  }
  td::Ref<ShardBlockVerifierConfig> get_shard_block_verifier_config() const override {
    return shard_block_verifier_config_;
=======
  bool get_permanent_celldb() const override {
    return permanent_celldb_;
>>>>>>> 763e7c52
  }

  void set_zero_block_id(BlockIdExt block_id) override {
    zero_block_id_ = block_id;
  }
  void set_init_block_id(BlockIdExt block_id) override {
    init_block_id_ = block_id;
  }
  void set_shard_check_function(std::function<bool(ShardIdFull, BlockSeqno)> check_shard) override {
    check_shard_ = std::move(check_shard);
  }
  void set_allow_blockchain_init(bool value) override {
    allow_blockchain_init_ = value;
  }
  void set_sync_blocks_before(double value) override {
    sync_blocks_before_ = value;
  }
  void set_block_ttl(double value) override {
    block_ttl_ = value;
  }
  void set_state_ttl(double value) override {
    state_ttl_ = value;
  }
  void set_max_mempool_num(double value) override {
    max_mempool_num_ = value;
  }
  void set_archive_ttl(double value) override {
    archive_ttl_ = value;
  }
  void set_key_proof_ttl(double value) override {
    key_proof_ttl_ = value;
  }
  void set_initial_sync_disabled(bool value) override {
    initial_sync_disabled_ = value;
  }
  void set_hardforks(std::vector<BlockIdExt> vec) override {
    hardforks_ = std::move(vec);
  }
  void add_unsafe_resync_catchain(CatchainSeqno seqno) override {
    unsafe_catchains_.insert(seqno);
  }
  void add_unsafe_catchain_rotate(BlockSeqno seqno, CatchainSeqno cc_seqno, td::uint32 value) override {
    VLOG(INFO) << "Add unsafe catchain rotation: Master block seqno " << seqno<<" Catchain seqno " << cc_seqno << " New value "<< value;
    unsafe_catchain_rotates_[cc_seqno] = std::make_pair(seqno, value);
  }
  void truncate_db(BlockSeqno seqno) override {
    truncate_ = seqno;
  }
  void set_sync_upto(BlockSeqno seqno) override {
    sync_upto_ = seqno;
  }
  void set_session_logs_file(std::string f) override {
    session_logs_file_ = std::move(f);
  }
  void set_celldb_compress_depth(td::uint32 value) override {
    celldb_compress_depth_ = value;
  }
  void set_max_open_archive_files(size_t value) override {
    max_open_archive_files_ = value;
  }
  void set_archive_preload_period(double value) override {
    archive_preload_period_ = value;
  }
  void set_disable_rocksdb_stats(bool value) override {
    disable_rocksdb_stats_ = value;
  }
  void set_nonfinal_ls_queries_enabled(bool value) override {
    nonfinal_ls_queries_enabled_ = value;
  }
  void set_celldb_cache_size(td::uint64 value) override {
    celldb_cache_size_ = value;
  }
  void set_celldb_direct_io(bool value) override {
    celldb_direct_io_ = value;
  }
  void set_celldb_preload_all(bool value) override {
    celldb_preload_all_ = value;
  }
  void set_celldb_in_memory(bool value) override {
    celldb_in_memory_ = value;
  }
  void set_celldb_v2(bool value) override {
    celldb_v2_ = value;
  }
  void set_celldb_disable_bloom_filter(bool value) override {
    celldb_disable_bloom_filter_ = value;
  }
  void set_catchain_max_block_delay(double value) override {
    catchain_max_block_delay_ = value;
  }
  void set_catchain_max_block_delay_slow(double value) override {
    catchain_max_block_delay_slow_ = value;
  }
  void set_state_serializer_enabled(bool value) override {
    state_serializer_enabled_ = value;
  }
  void set_collator_options(td::Ref<CollatorOptions> value) override {
    collator_options_ = std::move(value);
  }
  void set_fast_state_serializer_enabled(bool value) override {
    fast_state_serializer_enabled_ = value;
  }
  void set_catchain_broadcast_speed_multiplier(double value) override {
    catchain_broadcast_speed_multipliers_ = value;
  }
<<<<<<< HEAD
  void set_collators_list(td::Ref<CollatorsList> list) override {
    collators_list_ = std::move(list);
  }
  void set_collator_node_whitelisted_validator(adnl::AdnlNodeIdShort id, bool add) override {
    if (add) {
      collator_node_whitelist_.insert(id);
    } else {
      collator_node_whitelist_.erase(id);
    }
  }
  void set_collator_node_whitelist_enabled(bool enabled) override {
    collator_node_whitelist_enabled_ = enabled;
  }
  void set_shard_block_verifier_config(td::Ref<ShardBlockVerifierConfig> config) override {
    shard_block_verifier_config_ = std::move(config);
=======
  void set_permanent_celldb(bool value) override {
    permanent_celldb_ = value;
>>>>>>> 763e7c52
  }

  ValidatorManagerOptionsImpl *make_copy() const override {
    return new ValidatorManagerOptionsImpl(*this);
  }

  ValidatorManagerOptionsImpl(BlockIdExt zero_block_id, BlockIdExt init_block_id, bool allow_blockchain_init,
                              double sync_blocks_before, double block_ttl, double state_ttl, double max_mempool_num,
                              double archive_ttl, double key_proof_ttl, bool initial_sync_disabled)
      : zero_block_id_(zero_block_id)
      , init_block_id_(init_block_id)
      , allow_blockchain_init_(allow_blockchain_init)
      , sync_blocks_before_(sync_blocks_before)
      , block_ttl_(block_ttl)
      , state_ttl_(state_ttl)
      , max_mempool_num_(max_mempool_num)
      , archive_ttl_(archive_ttl)
      , key_proof_ttl_(key_proof_ttl)
      , initial_sync_disabled_(initial_sync_disabled) {
  }

 private:
  BlockIdExt zero_block_id_;
  BlockIdExt init_block_id_;
  std::function<bool(ShardIdFull, BlockSeqno)> check_shard_ = [](ShardIdFull, BlockSeqno) { return true; };
  bool allow_blockchain_init_;
  double sync_blocks_before_;
  double block_ttl_;
  double state_ttl_;
  double max_mempool_num_;
  double archive_ttl_;
  double key_proof_ttl_;
  bool initial_sync_disabled_;
  std::vector<BlockIdExt> hardforks_;
  std::set<CatchainSeqno> unsafe_catchains_;
  std::map<CatchainSeqno, std::pair<BlockSeqno, td::uint32>> unsafe_catchain_rotates_;
  BlockSeqno truncate_{0};
  BlockSeqno sync_upto_{0};
  std::string session_logs_file_;
  td::uint32 celldb_compress_depth_{0};
  size_t max_open_archive_files_ = 0;
  double archive_preload_period_ = 0.0;
  bool disable_rocksdb_stats_;
  bool nonfinal_ls_queries_enabled_ = false;
  td::optional<td::uint64> celldb_cache_size_;
  bool celldb_direct_io_ = false;
  bool celldb_preload_all_ = false;
  bool celldb_in_memory_ = false;
  bool celldb_v2_ = false;
  bool celldb_disable_bloom_filter_ = false;
  td::optional<double> catchain_max_block_delay_, catchain_max_block_delay_slow_;
  bool state_serializer_enabled_ = true;
  td::Ref<CollatorOptions> collator_options_{true};
  bool fast_state_serializer_enabled_ = false;
  double catchain_broadcast_speed_multipliers_;
<<<<<<< HEAD
  td::Ref<CollatorsList> collators_list_{true, CollatorsList::default_list()};
  std::set<adnl::AdnlNodeIdShort> collator_node_whitelist_;
  bool collator_node_whitelist_enabled_ = false;
  td::Ref<ShardBlockVerifierConfig> shard_block_verifier_config_{true};
=======
  bool permanent_celldb_ = false;
>>>>>>> 763e7c52
};

}  // namespace validator

}  // namespace ton<|MERGE_RESOLUTION|>--- conflicted
+++ resolved
@@ -164,7 +164,9 @@
   double get_catchain_broadcast_speed_multiplier() const override {
     return catchain_broadcast_speed_multipliers_;
   }
-<<<<<<< HEAD
+  bool get_permanent_celldb() const override {
+    return permanent_celldb_;
+  }
   td::Ref<CollatorsList> get_collators_list() const override {
     return collators_list_;
   }
@@ -173,10 +175,6 @@
   }
   td::Ref<ShardBlockVerifierConfig> get_shard_block_verifier_config() const override {
     return shard_block_verifier_config_;
-=======
-  bool get_permanent_celldb() const override {
-    return permanent_celldb_;
->>>>>>> 763e7c52
   }
 
   void set_zero_block_id(BlockIdExt block_id) override {
@@ -282,7 +280,9 @@
   void set_catchain_broadcast_speed_multiplier(double value) override {
     catchain_broadcast_speed_multipliers_ = value;
   }
-<<<<<<< HEAD
+  void set_permanent_celldb(bool value) override {
+    permanent_celldb_ = value;
+  }
   void set_collators_list(td::Ref<CollatorsList> list) override {
     collators_list_ = std::move(list);
   }
@@ -298,10 +298,6 @@
   }
   void set_shard_block_verifier_config(td::Ref<ShardBlockVerifierConfig> config) override {
     shard_block_verifier_config_ = std::move(config);
-=======
-  void set_permanent_celldb(bool value) override {
-    permanent_celldb_ = value;
->>>>>>> 763e7c52
   }
 
   ValidatorManagerOptionsImpl *make_copy() const override {
@@ -357,14 +353,11 @@
   td::Ref<CollatorOptions> collator_options_{true};
   bool fast_state_serializer_enabled_ = false;
   double catchain_broadcast_speed_multipliers_;
-<<<<<<< HEAD
+  bool permanent_celldb_ = false;
   td::Ref<CollatorsList> collators_list_{true, CollatorsList::default_list()};
   std::set<adnl::AdnlNodeIdShort> collator_node_whitelist_;
   bool collator_node_whitelist_enabled_ = false;
   td::Ref<ShardBlockVerifierConfig> shard_block_verifier_config_{true};
-=======
-  bool permanent_celldb_ = false;
->>>>>>> 763e7c52
 };
 
 }  // namespace validator
