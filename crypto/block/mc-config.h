/* 
    This file is part of TON Blockchain source code.

    TON Blockchain is free software; you can redistribute it and/or
    modify it under the terms of the GNU General Public License
    as published by the Free Software Foundation; either version 2
    of the License, or (at your option) any later version.

    TON Blockchain is distributed in the hope that it will be useful,
    but WITHOUT ANY WARRANTY; without even the implied warranty of
    MERCHANTABILITY or FITNESS FOR A PARTICULAR PURPOSE.  See the
    GNU General Public License for more details.

    You should have received a copy of the GNU General Public License
    along with TON Blockchain.  If not, see <http://www.gnu.org/licenses/>.

    Copyright 2017-2020 Telegram Systems LLP
*/
#pragma once
#include "common/refcnt.hpp"
#include "vm/db/StaticBagOfCellsDb.h"
#include "vm/dict.h"
#include "ton/ton-types.h"
#include "ton/ton-shard.h"
#include "common/bitstring.h"
#include "block.h"

#include <vector>
#include <limits>
#include <map>
#include <set>
#include <cstring>

namespace block {
using td::Ref;

struct ValidatorDescr {
  ton::Ed25519_PublicKey pubkey;
  td::Bits256 adnl_addr;
  td::uint64 weight;
  td::uint64 cum_weight;
  ValidatorDescr(const td::Bits256& _pubkey, td::uint64 _weight, td::uint64 _cum_weight)
      : pubkey(_pubkey), weight(_weight), cum_weight(_cum_weight) {
    adnl_addr.set_zero();
  }
  ValidatorDescr(const td::Bits256& _pubkey, td::uint64 _weight, td::uint64 _cum_weight, const td::Bits256& _adnl_addr)
      : pubkey(_pubkey), adnl_addr(_adnl_addr), weight(_weight), cum_weight(_cum_weight) {
  }
  ValidatorDescr(const ton::Ed25519_PublicKey& _pubkey, td::uint64 _weight, td::uint64 _cum_weight)
      : pubkey(_pubkey), weight(_weight), cum_weight(_cum_weight) {
    adnl_addr.set_zero();
  }
  bool operator<(td::uint64 wt_pos) const& {
    return cum_weight < wt_pos;
  }
};

struct ValidatorSet {
  unsigned utime_since;
  unsigned utime_until;
  int total;
  int main;
  td::uint64 total_weight;
  std::vector<ValidatorDescr> list;
  ValidatorSet() = default;
  ValidatorSet(unsigned _since, unsigned _until, int _total, int _main = 0)
      : utime_since(_since), utime_until(_until), total(_total), main(_main > 0 ? _main : _total), total_weight(0) {
  }
  const ValidatorDescr& operator[](unsigned i) const {
    return list[i];
  }
  const ValidatorDescr& at_weight(td::uint64 weight_pos) const;
  std::vector<ton::ValidatorDescr> export_validator_set() const;
  std::map<ton::Bits256, int> compute_validator_map() const;
  std::vector<double> export_scaled_validator_weights() const;
  int lookup_public_key(td::ConstBitPtr pubkey) const;
  int lookup_public_key(const td::Bits256& pubkey) const {
    return lookup_public_key(pubkey.bits());
  }
};

#pragma pack(push, 1)
// this structure is hashed with SHA512 to produce pseudo-random bit stream in do_compute_validator_set()
// NB: all integers (including 256-bit seed) are actually big-endian
struct validator_set_descr {
  unsigned char seed[32];  // seed for validator set computation, set to zero if none
  td::uint64 shard;
  td::int32 workchain;
  td::uint32 cc_seqno;
  validator_set_descr() = default;
  validator_set_descr(ton::ShardIdFull shard_id, ton::CatchainSeqno cc_seqno_, bool flag)
      : shard(td::bswap64(shard_id.shard))
      , workchain(td::bswap32(shard_id.workchain))
      , cc_seqno(td::bswap32(cc_seqno_)) {
  }
  validator_set_descr(ton::ShardIdFull shard_id, ton::CatchainSeqno cc_seqno_)
      : validator_set_descr(shard_id, cc_seqno_, false) {
    std::memset(seed, 0, 32);
  }
  validator_set_descr(ton::ShardIdFull shard_id, ton::CatchainSeqno cc_seqno_, const unsigned char seed_[32])
      : validator_set_descr(shard_id, cc_seqno_, false) {
    std::memcpy(seed, seed_, 32);
  }
  validator_set_descr(ton::ShardIdFull shard_id, ton::CatchainSeqno cc_seqno_, td::ConstBitPtr seed_)
      : validator_set_descr(shard_id, cc_seqno_, false) {
    td::BitPtr{seed}.copy_from(seed_, 256);
  }
  validator_set_descr(ton::ShardIdFull shard_id, ton::CatchainSeqno cc_seqno_, const td::Bits256& seed_)
      : validator_set_descr(shard_id, cc_seqno_, false) {
    td::BitPtr{seed}.copy_from(seed_.cbits(), 256);
  }
  void incr_seed();
  void hash_to(unsigned char hash_buffer[64]) const;
};
#pragma pack(pop)

class ValidatorSetPRNG {
  validator_set_descr data;
  union {
    unsigned char hash[64];
    td::uint64 hash_longs[8];
  };
  int pos{0}, limit{0};

 public:
  ValidatorSetPRNG() = default;
  ValidatorSetPRNG(ton::ShardIdFull shard_id, ton::CatchainSeqno cc_seqno_) : data(shard_id, cc_seqno_) {
  }
  ValidatorSetPRNG(ton::ShardIdFull shard_id, ton::CatchainSeqno cc_seqno_, const unsigned char seed_[32])
      : data(shard_id, cc_seqno_, seed_) {
  }
  ValidatorSetPRNG(ton::ShardIdFull shard_id, ton::CatchainSeqno cc_seqno_, td::ConstBitPtr seed_)
      : data(shard_id, cc_seqno_, std::move(seed_)) {
  }
  ValidatorSetPRNG(ton::ShardIdFull shard_id, ton::CatchainSeqno cc_seqno_, const td::Bits256& seed_)
      : data(shard_id, cc_seqno_, seed_) {
  }
  td::uint64 next_ulong();
  td::uint64 next_ranged(td::uint64 range);  // integer in 0 .. range-1
  ValidatorSetPRNG& operator>>(td::uint64& x) {
    x = next_ulong();
    return *this;
  }
};

class McShardHashI : public td::CntObject {
 public:
  enum class FsmState { fsm_none, fsm_split, fsm_merge };
  virtual ton::BlockIdExt top_block_id() const = 0;
  virtual ton::LogicalTime start_lt() const = 0;
  virtual ton::LogicalTime end_lt() const = 0;
  virtual ton::UnixTime fsm_utime() const = 0;
  virtual FsmState fsm_state() const = 0;
  virtual ton::ShardIdFull shard() const = 0;
  virtual bool before_split() const = 0;
  virtual bool before_merge() const = 0;
};

struct McShardHash : public McShardHashI {
  ton::BlockIdExt blk_;
  ton::LogicalTime start_lt_, end_lt_;
  ton::UnixTime gen_utime_{0};
  ton::UnixTime fsm_utime_{0};
  ton::UnixTime fsm_interval_{0};
  ton::BlockSeqno min_ref_mc_seqno_{std::numeric_limits<ton::BlockSeqno>::max()};
  ton::BlockSeqno reg_mc_seqno_{std::numeric_limits<ton::BlockSeqno>::max()};
  FsmState fsm_{FsmState::fsm_none};
  bool disabled_{false};
  bool before_split_{false}, before_merge_{false}, want_split_{false}, want_merge_{false};
  ton::CatchainSeqno next_catchain_seqno_{std::numeric_limits<ton::CatchainSeqno>::max()};
  ton::ShardId next_validator_shard_{ton::shardIdAll};
  CurrencyCollection fees_collected_, funds_created_;
  McShardHash(const ton::BlockId& id, ton::LogicalTime start_lt, ton::LogicalTime end_lt, ton::UnixTime gen_utime,
              const ton::BlockHash& root_hash, const ton::FileHash& file_hash, CurrencyCollection fees_collected = {},
              CurrencyCollection funds_created = {},
              ton::BlockSeqno reg_mc_seqno = std::numeric_limits<ton::BlockSeqno>::max(),
              ton::BlockSeqno min_ref_mc_seqno = std::numeric_limits<ton::BlockSeqno>::max(),
              ton::CatchainSeqno cc_seqno = std::numeric_limits<ton::CatchainSeqno>::max(), ton::ShardId val_shard = 0,
              bool nx_cc_updated = false, bool before_split = false, bool before_merge = false, bool want_split = false,
              bool want_merge = false)
      : blk_(id, root_hash, file_hash)
      , start_lt_(start_lt)
      , end_lt_(end_lt)
      , gen_utime_(gen_utime)
      , min_ref_mc_seqno_(min_ref_mc_seqno)
      , reg_mc_seqno_(reg_mc_seqno)
      , before_split_(before_split)
      , before_merge_(before_merge)
      , want_split_(want_split)
      , want_merge_(want_merge)
      , next_catchain_seqno_(cc_seqno)
      , next_validator_shard_(val_shard ? val_shard : id.shard)
      , fees_collected_(fees_collected)
      , funds_created_(funds_created) {
  }
  McShardHash(const ton::BlockIdExt& blk, ton::LogicalTime start_lt, ton::LogicalTime end_lt)
      : blk_(blk), start_lt_(start_lt), end_lt_(end_lt) {
  }
  McShardHash(const McShardHash&) = default;
  bool is_valid() const {
    return blk_.is_valid();
  }
  ton::BlockIdExt top_block_id() const override final {
    return blk_;
  }
  //  ZeroStateIdExt zero_state() const override;
  ton::LogicalTime start_lt() const override final {
    return start_lt_;
  }
  ton::LogicalTime end_lt() const override final {
    return end_lt_;
  }
  ton::UnixTime fsm_utime() const override final {
    return fsm_utime_;
  }
  ton::UnixTime fsm_utime_end() const {
    return fsm_utime_ + fsm_interval_;
  }
  ton::UnixTime created_at() const {
    return gen_utime_;
  }
  FsmState fsm_state() const override final {
    return fsm_;
  }
  bool is_fsm_none() const {
    return fsm_ == FsmState::fsm_none;
  }
  bool is_fsm_split() const {
    return fsm_ == FsmState::fsm_split;
  }
  bool is_fsm_merge() const {
    return fsm_ == FsmState::fsm_merge;
  }
  ton::ShardIdFull shard() const override final {
    return ton::ShardIdFull(blk_);
  }
  ton::WorkchainId workchain() const {
    return blk_.id.workchain;
  }
  bool contains(const ton::AccountIdPrefixFull& pfx) const {
    return ton::shard_contains(shard(), pfx);
  }
  bool before_split() const override final {
    return before_split_;
  }
  bool before_merge() const override final {
    return before_merge_;
  }
  bool is_disabled() const {
    return disabled_;
  }
  void disable() {
    blk_.invalidate();
    disabled_ = true;
  }
  ton::BlockSeqno seqno() const {
    return blk_.id.seqno;
  }
  bool set_reg_mc_seqno(ton::BlockSeqno reg_mc_seqno) {
    reg_mc_seqno_ = reg_mc_seqno;
    return true;
  }
  // compares all fields except fsm*, before_merge_, nx_cc_updated_, next_catchain_seqno_, fees_collected_
  bool basic_info_equal(const McShardHash& other, bool compare_fees = false, bool compare_reg_seqno = true) const;
  void clear_fsm() {
    fsm_ = FsmState::fsm_none;
  }
  void set_fsm(FsmState fsm, ton::UnixTime fsm_utime, ton::UnixTime fsm_interval);
  void set_fsm_split(ton::UnixTime fsm_utime, ton::UnixTime fsm_interval) {
    set_fsm(FsmState::fsm_split, fsm_utime, fsm_interval);
  }
  void set_fsm_merge(ton::UnixTime fsm_utime, ton::UnixTime fsm_interval) {
    set_fsm(FsmState::fsm_merge, fsm_utime, fsm_interval);
  }
  bool fsm_equal(const McShardHash& other) const {
    return fsm_ == other.fsm_ &&
           (is_fsm_none() || (fsm_utime_ == other.fsm_utime_ && fsm_interval_ == other.fsm_interval_));
  }
  bool pack(vm::CellBuilder& cb) const;
  static Ref<McShardHash> unpack(vm::CellSlice& cs, ton::ShardIdFull id);
  static Ref<McShardHash> from_block(Ref<vm::Cell> block_root, const ton::FileHash& _fhash, bool init_fees = false);
  static bool extract_cc_seqno(vm::CellSlice& cs, ton::CatchainSeqno* cc);
  McShardHash* make_copy() const override {
    return new McShardHash(*this);
  }
};

struct McShardDescr final : public McShardHash {
  Ref<vm::Cell> block_root;
  Ref<vm::Cell> state_root;
  Ref<vm::Cell> outmsg_root;
  std::unique_ptr<vm::AugmentedDictionary> out_msg_queue;
  std::shared_ptr<block::MsgProcessedUptoCollection> processed_upto;
  McShardDescr(const ton::BlockId& id, ton::LogicalTime start_lt, ton::LogicalTime end_lt, ton::UnixTime gen_utime,
               const ton::BlockHash& root_hash, const ton::FileHash& file_hash, CurrencyCollection fees_collected = {},
               CurrencyCollection funds_created = {},
               ton::BlockSeqno reg_mc_seqno = std::numeric_limits<ton::BlockSeqno>::max(),
               ton::BlockSeqno min_ref_mc_seqno = std::numeric_limits<ton::BlockSeqno>::max(),
               ton::CatchainSeqno cc_seqno = std::numeric_limits<ton::CatchainSeqno>::max(),
               ton::ShardId val_shard = ton::shardIdAll, bool nx_cc_updated = false, bool before_split = false,
               bool before_merge = false, bool want_split = false, bool want_merge = false)
      : McShardHash(id, start_lt, end_lt, gen_utime, root_hash, file_hash, fees_collected, funds_created, reg_mc_seqno,
                    min_ref_mc_seqno, cc_seqno, val_shard, nx_cc_updated, before_split, before_merge, want_split,
                    want_merge) {
  }
  McShardDescr(const ton::BlockIdExt& blk, ton::LogicalTime start_lt, ton::LogicalTime end_lt)
      : McShardHash(blk, start_lt, end_lt) {
  }
  McShardDescr(const McShardHash& shard_hash) : McShardHash(shard_hash) {
  }
  McShardDescr(const McShardDescr& other);
  McShardDescr(McShardDescr&& other) = default;
  McShardDescr& operator=(const McShardDescr& other);
  McShardDescr& operator=(McShardDescr&& other) = default;
  bool set_queue_root(Ref<vm::Cell> queue_root);
  void disable();
  static Ref<McShardDescr> from_block(Ref<vm::Cell> block_root, Ref<vm::Cell> state_root, const ton::FileHash& _fhash,
                                      bool init_fees = false);
  static Ref<McShardDescr> from_state(ton::BlockIdExt blkid, Ref<vm::Cell> state_root);
};

struct StoragePrices {
  ton::UnixTime valid_since{0};
  td::uint64 bit_price{0};
  td::uint64 cell_price{0};
  td::uint64 mc_bit_price{0};
  td::uint64 mc_cell_price{0};
  StoragePrices() = default;
  StoragePrices(ton::UnixTime _valid_since, td::uint64 _bprice, td::uint64 _cprice, td::uint64 _mc_bprice,
                td::uint64 _mc_cprice)
      : valid_since(_valid_since)
      , bit_price(_bprice)
      , cell_price(_cprice)
      , mc_bit_price(_mc_bprice)
      , mc_cell_price(_mc_cprice) {
  }
  static td::RefInt256 compute_storage_fees(ton::UnixTime now, const std::vector<block::StoragePrices>& pricing,
                                            const vm::CellStorageStat& storage_stat, ton::UnixTime last_paid,
                                            bool is_special, bool is_masterchain);
};

struct GasLimitsPrices {
  td::uint64 flat_gas_limit{0};
  td::uint64 flat_gas_price{0};
  td::uint64 gas_price{0};
  td::uint64 special_gas_limit{0};
  td::uint64 gas_limit{0};
  td::uint64 gas_credit{0};
  td::uint64 block_gas_limit{0};
  td::uint64 freeze_due_limit{0};
  td::uint64 delete_due_limit{0};

  td::RefInt256 compute_gas_price(td::uint64 gas_used) const {
    return gas_used <= flat_gas_limit
               ? td::make_refint(flat_gas_price)
               : td::rshift(td::make_refint(gas_price) * (gas_used - flat_gas_limit), 16, 1) + flat_gas_price;
  }
};

// msg_fwd_fees = (lump_price + ceil((bit_price * msg.bits + cell_price * msg.cells)/2^16)) nanograms
// ihr_fwd_fees = ceil((msg_fwd_fees * ihr_price_factor)/2^16) nanograms
// bits in the root cell of a message are not included in msg.bits (lump_price pays for them)

struct MsgPrices {
  td::uint64 lump_price;
  td::uint64 bit_price;
  td::uint64 cell_price;
  td::uint32 ihr_factor;
  td::uint32 first_frac;
  td::uint32 next_frac;
  td::uint64 compute_fwd_fees(td::uint64 cells, td::uint64 bits) const;
  td::RefInt256 compute_fwd_fees256(td::uint64 cells, td::uint64 bits) const;
  std::pair<td::uint64, td::uint64> compute_fwd_ihr_fees(td::uint64 cells, td::uint64 bits,
                                                         bool ihr_disabled = false) const;
  MsgPrices() = default;
  MsgPrices(td::uint64 lump, td::uint64 bitp, td::uint64 cellp, td::uint32 ihrf, td::uint32 firstf, td::uint32 nextf)
      : lump_price(lump), bit_price(bitp), cell_price(cellp), ihr_factor(ihrf), first_frac(firstf), next_frac(nextf) {
  }
  td::RefInt256 get_first_part(td::RefInt256 total) const;
  td::uint64 get_first_part(td::uint64 total) const;
  td::RefInt256 get_next_part(td::RefInt256 total) const;
};

struct SizeLimitsConfig {
  // Default values are used when not present in global config
  struct ExtMsgLimits {
    td::uint32 max_size = 65535;
    td::uint16 max_depth = 512;
  };
  td::uint32 max_msg_bits = 1 << 21;
  td::uint32 max_msg_cells = 1 << 13;
  td::uint32 max_library_cells = 1000;
  td::uint16 max_vm_data_depth = 512;
  ExtMsgLimits ext_msg_limits;
  td::uint32 max_acc_state_cells = 1 << 16;
  td::uint32 max_acc_state_bits = (1 << 16) * 1023;
  td::uint32 max_acc_public_libraries = 256;
};

struct CatchainValidatorsConfig {
  td::uint32 mc_cc_lifetime, shard_cc_lifetime, shard_val_lifetime, shard_val_num;
  bool shuffle_mc_val;
  CatchainValidatorsConfig(td::uint32 mc_cc_lt_, td::uint32 sh_cc_lt_, td::uint32 sh_val_lt_, td::uint32 sh_val_num_,
                           bool shuffle_mc = false)
      : mc_cc_lifetime(mc_cc_lt_)
      , shard_cc_lifetime(sh_cc_lt_)
      , shard_val_lifetime(sh_val_lt_)
      , shard_val_num(sh_val_num_)
      , shuffle_mc_val(shuffle_mc) {
  }
};

struct WorkchainInfo : public td::CntObject {
  ton::WorkchainId workchain{ton::workchainInvalid};
  ton::UnixTime enabled_since;
  td::uint32 monitor_min_split;
  td::uint32 min_split, max_split;
  bool basic;
  bool active;
  bool accept_msgs;
  int flags;
  td::uint32 version;
  ton::RootHash zerostate_root_hash;
  ton::FileHash zerostate_file_hash;
  int min_addr_len, max_addr_len, addr_len_step;

  // Default values are used when split_merge_timings is not set in config
  unsigned split_merge_delay = 100;       // prepare (delay) split/merge for 100 seconds
  unsigned split_merge_interval = 100;    // split/merge is enabled during 60 second interval
  unsigned min_split_merge_interval = 30; // split/merge interval must be at least 30 seconds
  unsigned max_split_merge_delay = 1000;  // end of split/merge interval must be at most 1000 seconds in the future

  bool is_valid() const {
    return workchain != ton::workchainInvalid;
  }
  bool is_valid_addr_len(int addr_len) const {
    return addr_len >= min_addr_len && addr_len <= max_addr_len &&
           (addr_len == min_addr_len || addr_len == max_addr_len ||
            (addr_len_step > 0 && !((addr_len - min_addr_len) % addr_len_step)));
  }
  bool unpack(ton::WorkchainId wc, vm::CellSlice& cs);
};

using WorkchainSet = std::map<td::int32, Ref<WorkchainInfo>>;

class ShardConfig {
  Ref<vm::Cell> shard_hashes_;
  Ref<McShardHash> mc_shard_hash_;
  std::unique_ptr<vm::Dictionary> shard_hashes_dict_;
  std::set<ton::ShardIdFull> shards_updated_;
  bool valid_{false};

 public:
  ShardConfig() = default;
  ShardConfig(const ShardConfig& other);
  ShardConfig(ShardConfig&& other) = default;
  ShardConfig(Ref<vm::Cell> shard_hashes, Ref<McShardHash> mc_shard_hash = {})
      : shard_hashes_(std::move(shard_hashes)), mc_shard_hash_(std::move(mc_shard_hash)) {
    init();
  }
  bool is_valid() const {
    return valid_;
  }
  bool unpack(Ref<vm::Cell> shard_hashes, Ref<McShardHash> mc_shard_hash = {});
  bool unpack(Ref<vm::CellSlice> shard_hashes, Ref<McShardHash> mc_shard_hash = {});
  Ref<vm::CellSlice> get_root_csr() const;
  bool has_workchain(ton::WorkchainId workchain) const;
  std::vector<ton::WorkchainId> get_workchains() const;
  Ref<McShardHash> get_shard_hash(ton::ShardIdFull id, bool exact = true) const;
  bool contains(ton::BlockIdExt blkid) const;
  bool get_shard_hash_raw(vm::CellSlice& cs, ton::ShardIdFull id, ton::ShardIdFull& true_id, bool exact = true) const;
  ton::LogicalTime get_shard_end_lt(ton::AccountIdPrefixFull acc) const;
  ton::LogicalTime get_shard_end_lt_ext(ton::AccountIdPrefixFull acc, ton::ShardIdFull& actual_shard) const;
  static bool get_shard_hash_raw_from(vm::Dictionary& shard_hashes_dict, vm::CellSlice& cs, ton::ShardIdFull id,
                                      ton::ShardIdFull& true_id, bool exact = true, Ref<vm::Cell>* leaf = nullptr);
  std::vector<ton::BlockId> get_shard_hash_ids(bool skip_mc = false) const;
  std::vector<ton::BlockId> get_shard_hash_ids(const std::function<bool(ton::ShardIdFull, bool)>& filter) const;
  std::vector<ton::BlockId> get_intersecting_shard_hash_ids(ton::ShardIdFull myself) const;
  std::vector<ton::BlockId> get_neighbor_shard_hash_ids(ton::ShardIdFull myself) const;
  std::vector<ton::BlockId> get_proper_neighbor_shard_hash_ids(ton::ShardIdFull myself) const;
  static std::unique_ptr<vm::Dictionary> extract_shard_hashes_dict(Ref<vm::Cell> mc_state_root);
  bool process_shard_hashes(std::function<int(McShardHash&)> func);
  bool process_sibling_shard_hashes(std::function<int(McShardHash&, const McShardHash*)> func);
  // may become non-static const in the future
  static bool is_neighbor(ton::ShardIdFull x, ton::ShardIdFull y);
  Ref<McShardHash> get_mc_hash() const {
    return mc_shard_hash_;
  }
  void set_mc_hash(Ref<McShardHash> mc_shard_hash) {
    mc_shard_hash_ = std::move(mc_shard_hash);
  }
  ton::CatchainSeqno get_shard_cc_seqno(ton::ShardIdFull shard) const;
  block::compute_shard_end_lt_func_t get_compute_shard_end_lt_func() const {
    return std::bind(&ShardConfig::get_shard_end_lt, *this, std::placeholders::_1);
  }
  bool new_workchain(ton::WorkchainId workchain, ton::BlockSeqno reg_mc_seqno, const ton::RootHash& zerostate_root_hash,
                     const ton::FileHash& zerostate_file_hash);
  td::Result<bool> update_shard_block_info(Ref<McShardHash> new_info, const std::vector<ton::BlockIdExt>& old_blkids);
  td::Result<bool> update_shard_block_info2(Ref<McShardHash> new_info1, Ref<McShardHash> new_info2,
                                            const std::vector<ton::BlockIdExt>& old_blkids);
  td::Result<bool> may_update_shard_block_info(Ref<McShardHash> new_info,
                                               const std::vector<ton::BlockIdExt>& old_blkids,
                                               ton::LogicalTime lt_limit = std::numeric_limits<ton::LogicalTime>::max(),
                                               Ref<McShardHash>* ancestor = nullptr) const;

 private:
  bool init();
  bool do_update_shard_info(Ref<McShardHash> new_info);
  bool do_update_shard_info2(Ref<McShardHash> new_info1, Ref<McShardHash> new_info2);
  bool set_shard_info(ton::ShardIdFull shard, Ref<vm::Cell> value);
};

struct BurningConfig {
  td::optional<td::Bits256> blackhole_addr;
  td::uint32 fee_burn_num = 0, fee_burn_denom = 1;

  td::RefInt256 calculate_burned_fees(const td::RefInt256& x) const {
    if (x.is_null()) {
      return x;
    }
    return x * fee_burn_num / td::make_refint(fee_burn_denom);
  }

  CurrencyCollection calculate_burned_fees(const CurrencyCollection& x) const {
    return CurrencyCollection{calculate_burned_fees(x.grams)};
  }
};

<<<<<<< HEAD
struct CollatorNodeDescr {
  ton::ShardIdFull shard;
  ton::NodeIdShort adnl_id;
};

struct CollatorConfig {
  bool full_collated_data = false;
  std::vector<CollatorNodeDescr> collator_nodes;
=======
struct PrecompiledContractsConfig {
  struct Contract {
    td::uint64 gas_usage;
  };
  vm::Dictionary list{256};

  td::optional<Contract> get_contract(td::Bits256 code_hash) const;
>>>>>>> 44f9083d
};

class Config {
  enum {
    default_mc_catchain_lifetime = 200,
    default_shard_catchain_lifetime = 200,
    default_shard_validators_lifetime = 3000,
    default_shard_validators_num = 7
  };

 public:
  enum { needValidatorSet = 16, needSpecialSmc = 32, needWorkchainInfo = 256, needCapabilities = 512 };
  int mode{0};
  ton::BlockIdExt block_id;

 private:
  td::BitArray<256> config_addr;
  Ref<vm::Cell> config_root;
  std::unique_ptr<vm::Dictionary> config_dict;
  std::unique_ptr<ValidatorSet> cur_validators_;
  std::unique_ptr<vm::Dictionary> workchains_dict_;
  WorkchainSet workchains_;
  int version_{-1};
  long long capabilities_{-1};

 protected:
  std::unique_ptr<vm::Dictionary> special_smc_dict;

 public:
  static constexpr ton::LogicalTime get_lt_align() {
    return 1000000;
  }
  static constexpr ton::LogicalTime get_max_lt_growth() {
    return 10 * get_lt_align() - 1;
  }
  Ref<vm::Cell> get_config_param(int idx) const;
  Ref<vm::Cell> get_config_param(int idx, int idx2) const;
  Ref<vm::Cell> operator[](int idx) const {
    return get_config_param(idx);
  }
  Ref<vm::Cell> get_root_cell() const {
    return config_root;
  }
  bool is_masterchain() const {
    return block_id.is_masterchain();
  }
  bool has_capabilities() const {
    return capabilities_ >= 0;
  }
  long long get_capabilities() const {
    return capabilities_;
  }
  int get_global_version() const {
    return version_;
  }
  bool has_capability(long long cap_set) const {
    return has_capabilities() && (capabilities_ & cap_set) == cap_set;
  }
  bool ihr_enabled() const {
    return has_capability(ton::capIhrEnabled);
  }
  bool create_stats_enabled() const {
    return has_capability(ton::capCreateStatsEnabled);
  }
  std::unique_ptr<vm::Dictionary> get_param_dict(int idx) const;
  td::Result<std::vector<int>> unpack_param_list(int idx) const;
  std::unique_ptr<vm::Dictionary> get_mandatory_param_dict() const {
    return get_param_dict(9);
  }
  std::unique_ptr<vm::Dictionary> get_critical_param_dict() const {
    return get_param_dict(10);
  }
  td::Result<std::vector<int>> get_mandatory_param_list() const {
    return unpack_param_list(9);
  }
  td::Result<std::vector<int>> get_critical_param_list() const {
    return unpack_param_list(10);
  }
  bool all_mandatory_params_defined(int* bad_idx_ptr = nullptr) const;
  td::Result<ton::StdSmcAddress> get_dns_root_addr() const;
  bool set_block_id_ext(const ton::BlockIdExt& block_id_ext);
  td::Result<std::vector<ton::StdSmcAddress>> get_special_smartcontracts(bool without_config = false) const;
  bool is_special_smartcontract(const ton::StdSmcAddress& addr) const;
  static td::Result<std::unique_ptr<ValidatorSet>> unpack_validator_set(Ref<vm::Cell> valset_root);
  td::Result<std::vector<StoragePrices>> get_storage_prices() const;
  static td::Result<StoragePrices> do_get_one_storage_prices(vm::CellSlice cs);
  td::Result<GasLimitsPrices> get_gas_limits_prices(bool is_masterchain = false) const;
  static td::Result<GasLimitsPrices> do_get_gas_limits_prices(vm::CellSlice cs, int id);
  td::Result<MsgPrices> get_msg_prices(bool is_masterchain = false) const;
  static td::Result<MsgPrices> do_get_msg_prices(vm::CellSlice cs, int id);
  static CatchainValidatorsConfig unpack_catchain_validators_config(Ref<vm::Cell> cell);
  CatchainValidatorsConfig get_catchain_validators_config() const;
  td::Status visit_validator_params() const;
  td::Result<std::unique_ptr<BlockLimits>> get_block_limits(bool is_masterchain = false) const;
  auto get_mc_block_limits() const {
    return get_block_limits(true);
  }
  static td::Result<std::pair<WorkchainSet, std::unique_ptr<vm::Dictionary>>> unpack_workchain_list_ext(
      Ref<vm::Cell> cell);
  static td::Result<WorkchainSet> unpack_workchain_list(Ref<vm::Cell> cell);
  const WorkchainSet& get_workchain_list() const {
    return workchains_;
  }
  const ValidatorSet* get_cur_validator_set() const {
    return cur_validators_.get();
  }
  std::pair<ton::UnixTime, ton::UnixTime> get_validator_set_start_stop(int next = 0) const;
  ton::ValidatorSessionConfig get_consensus_config() const;
  bool foreach_config_param(std::function<bool(int, Ref<vm::Cell>)> scan_func) const;
  Ref<WorkchainInfo> get_workchain_info(ton::WorkchainId workchain_id) const;
  std::vector<ton::ValidatorDescr> compute_validator_set(ton::ShardIdFull shard, const block::ValidatorSet& vset,
                                                         ton::UnixTime time, ton::CatchainSeqno cc_seqno) const;
  std::vector<ton::ValidatorDescr> compute_validator_set(ton::ShardIdFull shard, ton::UnixTime time,
                                                         ton::CatchainSeqno cc_seqno) const;
  std::vector<ton::ValidatorDescr> compute_total_validator_set(int next) const;
  CollatorConfig get_collator_config(bool need_collator_nodes) const;
  td::Result<SizeLimitsConfig> get_size_limits_config() const;
  static td::Result<SizeLimitsConfig> do_get_size_limits_config(td::Ref<vm::CellSlice> cs);
  std::unique_ptr<vm::Dictionary> get_suspended_addresses(ton::UnixTime now) const;
  BurningConfig get_burning_config() const;
  td::Ref<vm::Tuple> get_unpacked_config_tuple(ton::UnixTime now) const;
  PrecompiledContractsConfig get_precompiled_contracts_config() const;
  static std::vector<ton::ValidatorDescr> do_compute_validator_set(const block::CatchainValidatorsConfig& ccv_conf,
                                                                   ton::ShardIdFull shard,
                                                                   const block::ValidatorSet& vset, ton::UnixTime time,
                                                                   ton::CatchainSeqno cc_seqno);

  static td::Result<std::unique_ptr<Config>> unpack_config(Ref<vm::Cell> config_root,
                                                           const td::Bits256& config_addr = td::Bits256::zero(),
                                                           int mode = 0);
  static td::Result<std::unique_ptr<Config>> unpack_config(Ref<vm::CellSlice> config_csr, int mode = 0);
  static td::Result<std::unique_ptr<Config>> extract_from_state(Ref<vm::Cell> mc_state_root, int mode = 0);
  static td::Result<std::unique_ptr<Config>> extract_from_key_block(Ref<vm::Cell> key_block_root, int mode = 0);
  static td::Result<std::pair<ton::UnixTime, ton::UnixTime>> unpack_validator_set_start_stop(Ref<vm::Cell> root);
  static td::Result<std::vector<int>> unpack_param_dict(vm::Dictionary& dict);
  static td::Result<std::vector<int>> unpack_param_dict(Ref<vm::Cell> dict_root);

  Config(int _mode) : mode(_mode) {
    config_addr.set_zero();
  }
  Config(Ref<vm::Cell> config_root, const td::Bits256& config_addr = td::Bits256::zero(), int _mode = 0);
  td::Status unpack_wrapped(Ref<vm::CellSlice> config_csr);
  td::Status unpack(Ref<vm::CellSlice> config_csr);
  td::Status unpack_wrapped();
  td::Status unpack();
};

class ConfigInfo : public Config, public ShardConfig {
 public:
  enum {
    needStateRoot = 1,
    needLibraries = 2,
    needStateExtraRoot = 4,
    needShardHashes = 8,
    needAccountsRoot = 64,
    needPrevBlocks = 128
  };
  ton::BlockSeqno vert_seqno{~0U};
  int global_id_{0};
  ton::UnixTime utime{0};
  ton::LogicalTime lt{0};
  ton::BlockSeqno min_ref_mc_seqno_{std::numeric_limits<ton::BlockSeqno>::max()};
  ton::CatchainSeqno cc_seqno_{std::numeric_limits<ton::CatchainSeqno>::max()};
  int shard_cc_updated{-1};
  bool nx_cc_updated;
  bool is_key_state_{false};

 private:
  Ref<vm::Cell> state_root;
  Ref<vm::Cell> lib_root_;
  Ref<vm::Cell> state_extra_root_;
  Ref<vm::CellSlice> accounts_root;
  ton::ZeroStateIdExt zerostate_id_;
  ton::BlockIdExt last_key_block_;
  ton::LogicalTime last_key_block_lt_;
  Ref<vm::Cell> shard_hashes;
  std::unique_ptr<vm::Dictionary> shard_hashes_dict;
  std::unique_ptr<vm::AugmentedDictionary> accounts_dict;
  std::unique_ptr<vm::AugmentedDictionary> prev_blocks_dict_;
  std::unique_ptr<vm::Dictionary> libraries_dict_;

 public:
  bool set_block_id_ext(const ton::BlockIdExt& block_id_ext);
  bool rotated_all_shards() const {
    return nx_cc_updated;
  }
  int get_global_blockchain_id() const {
    return global_id_;
  }
  ton::ZeroStateIdExt get_zerostate_id() const {
    return zerostate_id_;
  }
  Ref<vm::Cell> lookup_library(const ton::Bits256& root_hash) const {
    return lookup_library(root_hash.bits());
  }
  Ref<vm::Cell> lookup_library(td::ConstBitPtr root_hash) const;
  Ref<vm::Cell> get_libraries_root() const {
    return lib_root_;
  }
  bool is_key_state() const {
    return is_key_state_;
  }
  Ref<vm::Cell> get_state_extra_root() const {
    return state_extra_root_;
  }
  ton::BlockSeqno get_vert_seqno() const {
    return vert_seqno;
  }
  ton::CatchainSeqno get_shard_cc_seqno(ton::ShardIdFull shard) const;
  bool get_last_key_block(ton::BlockIdExt& blkid, ton::LogicalTime& blklt, bool strict = false) const;
  bool get_old_mc_block_id(ton::BlockSeqno seqno, ton::BlockIdExt& blkid, ton::LogicalTime* end_lt = nullptr) const;
  bool check_old_mc_block_id(const ton::BlockIdExt& blkid, bool strict = false) const;
  // returns block with min seqno and req_lt <= block.end_lt
  bool get_mc_block_by_lt(ton::LogicalTime lt, ton::BlockIdExt& blkid, ton::LogicalTime* end_lt = nullptr) const;
  bool get_prev_key_block(ton::BlockSeqno req_seqno, ton::BlockIdExt& blkid, ton::LogicalTime* end_lt = nullptr) const;
  bool get_next_key_block(ton::BlockSeqno req_seqno, ton::BlockIdExt& blkid, ton::LogicalTime* end_lt = nullptr) const;
  td::Result<std::vector<std::pair<ton::StdSmcAddress, int>>> get_special_ticktock_smartcontracts(
      int tick_tock = 3) const;
  int get_smc_tick_tock(td::ConstBitPtr smc_addr) const;
  std::unique_ptr<vm::AugmentedDictionary> create_accounts_dict() const;
  const vm::AugmentedDictionary& get_accounts_dict() const;
  std::vector<ton::ValidatorDescr> compute_validator_set_cc(ton::ShardIdFull shard, const block::ValidatorSet& vset,
                                                            ton::UnixTime time,
                                                            ton::CatchainSeqno* cc_seqno_delta = nullptr) const;
  std::vector<ton::ValidatorDescr> compute_validator_set_cc(ton::ShardIdFull shard, ton::UnixTime time,
                                                            ton::CatchainSeqno* cc_seqno_delta = nullptr) const;
  td::Result<Ref<vm::Tuple>> get_prev_blocks_info() const;
  static td::Result<std::unique_ptr<ConfigInfo>> extract_config(std::shared_ptr<vm::StaticBagOfCellsDb> static_boc,
                                                                int mode = 0);
  static td::Result<std::unique_ptr<ConfigInfo>> extract_config(Ref<vm::Cell> mc_state_root, int mode = 0);

 private:
  ConfigInfo(Ref<vm::Cell> mc_state_root, int _mode = 0);
  td::Status unpack_wrapped();
  td::Status unpack();
  void reset_mc_hash();
  void cleanup();
};

}  // namespace block<|MERGE_RESOLUTION|>--- conflicted
+++ resolved
@@ -526,16 +526,6 @@
   }
 };
 
-<<<<<<< HEAD
-struct CollatorNodeDescr {
-  ton::ShardIdFull shard;
-  ton::NodeIdShort adnl_id;
-};
-
-struct CollatorConfig {
-  bool full_collated_data = false;
-  std::vector<CollatorNodeDescr> collator_nodes;
-=======
 struct PrecompiledContractsConfig {
   struct Contract {
     td::uint64 gas_usage;
@@ -543,7 +533,16 @@
   vm::Dictionary list{256};
 
   td::optional<Contract> get_contract(td::Bits256 code_hash) const;
->>>>>>> 44f9083d
+};
+
+struct CollatorNodeDescr {
+  ton::ShardIdFull shard;
+  ton::NodeIdShort adnl_id;
+};
+
+struct CollatorConfig {
+  bool full_collated_data = false;
+  std::vector<CollatorNodeDescr> collator_nodes;
 };
 
 class Config {
