--- conflicted
+++ resolved
@@ -155,25 +155,12 @@
       return;
     }
     while (next_idx_ < shards_.size()) {
-<<<<<<< HEAD
         // block next attempts immediately, but send actual request later
         running_ = true;
         delay_action(
           [SelfId = actor_id(this), shard = shards_[next_idx_]]() { td::actor::send_closure(SelfId, &AsyncStateSerializer::request_shard_state, shard); },
-          td::Timestamp::in(td::Random::fast(0, 4 * 3600)));
+          td::Timestamp::in(td::Random::fast(0, 1800)));
       return;
-=======
-      if (!need_monitor(shards_[next_idx_].shard_full())) {
-        next_idx_++;
-      } else {
-          // block next attempts immediately, but send actual request later
-          running_ = true;
-          delay_action(
-            [SelfId = actor_id(this), shard = shards_[next_idx_]]() { td::actor::send_closure(SelfId, &AsyncStateSerializer::request_shard_state, shard); },
-            td::Timestamp::in(td::Random::fast(0, 1800)));
-        return;
-      }
->>>>>>> feeb59e9
     }
     LOG(INFO) << "finished serializing persistent state for " << masterchain_handle_->id().id;
     last_key_block_ts_ = masterchain_handle_->unix_time();
