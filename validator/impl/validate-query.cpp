/*
    This file is part of TON Blockchain Library.

    TON Blockchain Library is free software: you can redistribute it and/or modify
    it under the terms of the GNU Lesser General Public License as published by
    the Free Software Foundation, either version 2 of the License, or
    (at your option) any later version.

    TON Blockchain Library is distributed in the hope that it will be useful,
    but WITHOUT ANY WARRANTY; without even the implied warranty of
    MERCHANTABILITY or FITNESS FOR A PARTICULAR PURPOSE.  See the
    GNU Lesser General Public License for more details.

    You should have received a copy of the GNU Lesser General Public License
    along with TON Blockchain Library.  If not, see <http://www.gnu.org/licenses/>.

    Copyright 2017-2020 Telegram Systems LLP
*/
#include "validate-query.hpp"
#include "top-shard-descr.hpp"
#include "validator-set.hpp"
#include "adnl/utils.hpp"
#include "ton/ton-tl.hpp"
#include "ton/ton-io.hpp"
#include "vm/boc.h"
#include "block/block-db.h"
#include "block/block.h"
#include "block/block-parse.h"
#include "block/block-auto.h"
#include "block/output-queue-merger.h"
#include "vm/cells/MerkleProof.h"
#include "vm/cells/MerkleUpdate.h"
#include "common/errorlog.h"
#include "fabric.h"
#include <ctime>

namespace ton {

namespace validator {
using td::Ref;
using namespace std::literals::string_literals;

/**
 * Converts the error context to a string representation to show it in case of validation error.
 *
 * @returns The error context as a string.
 */
std::string ErrorCtx::as_string() const {
  std::string a;
  for (const auto& s : entries_) {
    a += s;
    a += " : ";
  }
  return a;
}

/**
 * Constructs a ValidateQuery object.
 *
 * @param shard The shard of the block being validated.
 * @param min_masterchain_block_id The minimum allowed masterchain block reference for the block.
 * @param prev A vector of BlockIdExt representing the previous blocks.
 * @param candidate The BlockCandidate to be validated.
 * @param validator_set A reference to the ValidatorSet.
 * @param manager The ActorId of the ValidatorManager.
 * @param timeout The timeout for the validation.
 * @param promise The Promise to return the ValidateCandidateResult to.
 * @param is_fake A boolean indicating if the validation is fake (performed when creating a hardfork).
 */
<<<<<<< HEAD
ValidateQuery::ValidateQuery(ShardIdFull shard, BlockIdExt min_masterchain_block_id,
                             std::vector<BlockIdExt> prev, BlockCandidate candidate, Ref<ValidatorSet> validator_set,
=======
ValidateQuery::ValidateQuery(ShardIdFull shard, BlockIdExt min_masterchain_block_id, std::vector<BlockIdExt> prev,
                             BlockCandidate candidate, Ref<ValidatorSet> validator_set,
>>>>>>> d22668ed
                             td::actor::ActorId<ValidatorManager> manager, td::Timestamp timeout,
                             td::Promise<ValidateCandidateResult> promise, unsigned mode)
    : shard_(shard)
    , id_(candidate.id)
    , min_mc_block_id(min_masterchain_block_id)
    , prev_blocks(std::move(prev))
    , block_candidate(std::move(candidate))
    , validator_set_(std::move(validator_set))
    , manager(manager)
    , timeout(timeout)
    , main_promise(std::move(promise))
    , is_fake_(mode & ValidateMode::fake)
    , shard_pfx_(shard_.shard)
    , shard_pfx_len_(ton::shard_prefix_length(shard_))
    , perf_timer_("validateblock", 0.1, [manager](double duration) {
      send_closure(manager, &ValidatorManager::add_perf_timer_stat, "validateblock", duration);
    }) {
}

/**
 * Raises an error when timeout is reached.
 */
void ValidateQuery::alarm() {
  abort_query(td::Status::Error(ErrorCode::timeout, "timeout"));
}

/**
 * Aborts the validation with the given error.
 *
 * @param error The error encountered.
 */
void ValidateQuery::abort_query(td::Status error) {
  (void)fatal_error(std::move(error));
}

/**
 * Rejects the validation and logs an error message.
 *
 * @param error The error message to be logged.
 * @param reason The reason for rejecting the validation.
 *
 * @returns False indicating that the validation failed.
 */
bool ValidateQuery::reject_query(std::string error, td::BufferSlice reason) {
  error = error_ctx() + error;
  LOG(ERROR) << "REJECT: aborting validation of block candidate for " << shard_.to_str() << " : " << error;
  if (main_promise) {
    record_stats();
    errorlog::ErrorLog::log(PSTRING() << "REJECT: aborting validation of block candidate for " << shard_.to_str()
                                      << " : " << error << ": data=" << block_candidate.id.file_hash.to_hex()
                                      << " collated_data=" << block_candidate.collated_file_hash.to_hex());
    errorlog::ErrorLog::log_file(block_candidate.data.clone());
    errorlog::ErrorLog::log_file(block_candidate.collated_data.clone());
    LOG(INFO) << "validation took " << perf_timer_.elapsed() << " s";
    main_promise.set_result(CandidateReject{std::move(error), std::move(reason)});
  }
  stop();
  return false;
}

/**
 * Rejects the validation and logs an error message.
 *
 * @param err_msg The error message to be displayed.
 * @param error The error status.
 * @param reason The reason for rejecting the query.
 *
 * @returns False indicating that the validation failed.
 */
bool ValidateQuery::reject_query(std::string err_msg, td::Status error, td::BufferSlice reason) {
  error.ensure_error();
  return reject_query(err_msg + " : " + error.to_string(), std::move(reason));
}

/**
 * Rejects the validation and logs an error message.
 *
 * @param error The error message to be logged.
 * @param reason The reason for rejecting the validation.
 *
 * @returns False indicating that the validation failed.
 */
bool ValidateQuery::soft_reject_query(std::string error, td::BufferSlice reason) {
  error = error_ctx() + error;
  LOG(ERROR) << "SOFT REJECT: aborting validation of block candidate for " << shard_.to_str() << " : " << error;
  if (main_promise) {
    record_stats();
    errorlog::ErrorLog::log(PSTRING() << "SOFT REJECT: aborting validation of block candidate for " << shard_.to_str()
                                      << " : " << error << ": data=" << block_candidate.id.file_hash.to_hex()
                                      << " collated_data=" << block_candidate.collated_file_hash.to_hex());
    errorlog::ErrorLog::log_file(block_candidate.data.clone());
    errorlog::ErrorLog::log_file(block_candidate.collated_data.clone());
    LOG(INFO) << "validation took " << perf_timer_.elapsed() << " s";
    main_promise.set_result(CandidateReject{std::move(error), std::move(reason)});
  }
  stop();
  return false;
}

/**
 * Handles a fatal error during validation.
 *
 * @param error The error status.
 *
 * @returns False indicating that the validation failed.
 */
bool ValidateQuery::fatal_error(td::Status error) {
  error.ensure_error();
  LOG(ERROR) << "aborting validation of block candidate for " << shard_.to_str() << " : " << error.to_string();
  if (main_promise) {
    record_stats();
    auto c = error.code();
    if (c <= -667 && c >= -670) {
      errorlog::ErrorLog::log(PSTRING() << "FATAL ERROR: aborting validation of block candidate for " << shard_.to_str()
                                        << " : " << error << ": data=" << block_candidate.id.file_hash.to_hex()
                                        << " collated_data=" << block_candidate.collated_file_hash.to_hex());
      errorlog::ErrorLog::log_file(block_candidate.data.clone());
      errorlog::ErrorLog::log_file(block_candidate.collated_data.clone());
    }
    LOG(INFO) << "validation took " << perf_timer_.elapsed() << " s";
    main_promise(std::move(error));
  }
  stop();
  return false;
}

/**
 * Handles a fatal error during validation.
 *
 * @param err_code Error code.
 * @param error Error message.
 *
 * @returns False indicating that the validation failed.
 */
bool ValidateQuery::fatal_error(int err_code, std::string err_msg) {
  return fatal_error(td::Status::Error(err_code, error_ctx() + err_msg));
}

/**
 * Handles a fatal error during validation.
 *
 * @param err_code Error code.
 * @param err_msg Error message.
 * @param error Error status.
 *
 * @returns False indicating that the validation failed.
 */
bool ValidateQuery::fatal_error(int err_code, std::string err_msg, td::Status error) {
  error.ensure_error();
  return fatal_error(err_code, err_msg + " : " + error.to_string());
}

/**
 * Handles a fatal error during validation.
 *
 * @param error Error message.
 * @param err_code Error code.
 *
 * @returns False indicating that the validation failed.
 */
bool ValidateQuery::fatal_error(std::string err_msg, int err_code) {
  return fatal_error(td::Status::Error(err_code, error_ctx() + err_msg));
}

/**
 * Finishes the query and sends the result to the promise.
 */
void ValidateQuery::finish_query() {
  if (main_promise) {
    record_stats();
    LOG(WARNING) << "validate query done";
    LOG(WARNING) << "validation took " << perf_timer_.elapsed() << " s";
    main_promise.set_result(now_);
  }
  stop();
}

/*
 *
 *   INITIAL PARSE & LOAD REQUIRED DATA
 *
 */

/**
 * Starts the validation process.
 *
 * This function performs various checks on the validation parameters and the block candidate.
 * Then the function also sends requests to the ValidatorManager to fetch blocks and shard stated.
 */
void ValidateQuery::start_up() {
  LOG(WARNING) << "validate query for " << block_candidate.id.to_str() << " started";
  alarm_timestamp() = timeout;
  rand_seed_.set_zero();
  created_by_ = block_candidate.pubkey;

  CHECK(id_ == block_candidate.id);
  if (ShardIdFull(id_) != shard_) {
    soft_reject_query(PSTRING() << "block candidate belongs to shard " << ShardIdFull(id_).to_str()
                                << " different from current shard " << shard_.to_str());
    return;
  }
  if (workchain() != ton::masterchainId && workchain() != ton::basechainId) {
    soft_reject_query("can validate block candidates only for masterchain (-1) and base workchain (0)");
    return;
  }
  if (!shard_.is_valid_ext()) {
    reject_query("requested to validate a block for an invalid shard");
    return;
  }
  td::uint64 x = td::lower_bit64(shard_.shard);
  if (x < 8) {
    reject_query("a shard cannot be split more than 60 times");
    return;
  }
  if (is_masterchain() && !shard_.is_masterchain_ext()) {
    reject_query("sub-shards cannot exist in the masterchain");
    return;
  }
  if (is_masterchain() && !prev_blocks.size()) {
    min_mc_block_id = BlockIdExt{BlockId{masterchainId, shardIdAll, 0}};
  }
  if (!ShardIdFull(min_mc_block_id).is_masterchain_ext()) {
    soft_reject_query("requested minimal masterchain block id does not belong to masterchain");
    return;
  }
  if (prev_blocks.size() > 2) {
    soft_reject_query("cannot have more than two previous blocks");
    return;
  }
  if (!prev_blocks.size()) {
    soft_reject_query("must have one or two previous blocks to generate a next block");
    return;
  }
  if (prev_blocks.size() == 2) {
    if (is_masterchain()) {
      soft_reject_query("cannot merge shards in masterchain");
      return;
    }
    if (!(shard_is_parent(shard_, ShardIdFull(prev_blocks[0])) &&
          shard_is_parent(shard_, ShardIdFull(prev_blocks[1])) && prev_blocks[0].id.shard < prev_blocks[1].id.shard)) {
      soft_reject_query(
          "the two previous blocks for a merge operation are not siblings or are not children of current shard");
      return;
    }
    for (const auto& blk : prev_blocks) {
      if (!blk.id.seqno) {
        soft_reject_query("previous blocks for a block merge operation must have non-zero seqno");
        return;
      }
    }
    after_merge_ = true;
    // soft_reject_query("merging shards is not implemented yet");
    // return;
  } else {
    CHECK(prev_blocks.size() == 1);
    // creating next block
    if (!ShardIdFull(prev_blocks[0]).is_valid_ext()) {
      soft_reject_query("previous block does not have a valid id");
      return;
    }
    if (ShardIdFull(prev_blocks[0]) != shard_) {
      after_split_ = true;
      if (!shard_is_parent(ShardIdFull(prev_blocks[0]), shard_)) {
        soft_reject_query("previous block does not belong to the shard we are generating a new block for");
        return;
      }
      if (is_masterchain()) {
        soft_reject_query("cannot split shards in masterchain");
        return;
      }
    }
    if (is_masterchain() && min_mc_block_id.id.seqno > prev_blocks[0].id.seqno) {
      soft_reject_query(
          "cannot refer to specified masterchain block because it is later than the immediately preceding "
          "masterchain block");
      return;
    }
    if (after_split_) {
      // soft_reject_query("splitting shards not implemented yet");
      // return;
    }
  }
  // 2. learn latest masterchain state and block id
  LOG(DEBUG) << "sending get_top_masterchain_state_block() to Manager";
  ++pending;
  td::actor::send_closure_later(manager, &ValidatorManager::get_top_masterchain_state_block,
                                [self = get_self()](td::Result<std::pair<Ref<MasterchainState>, BlockIdExt>> res) {
                                  LOG(DEBUG) << "got answer to get_top_masterchain_state_block";
                                  td::actor::send_closure_later(
                                      std::move(self), &ValidateQuery::after_get_latest_mc_state, std::move(res));
                                });
  // 3. unpack block candidate (while necessary data is being loaded)
  if (!unpack_block_candidate()) {
    reject_query("error unpacking block candidate");
    return;
  }
  // 4. load state(s) corresponding to previous block(s) (not full-collated-data or masterchain)
  prev_states.resize(prev_blocks.size());
  if  (is_masterchain() || !full_collated_data_) {
    for (int i = 0; (unsigned)i < prev_blocks.size(); i++) {
      // 4.1. load state
      LOG(DEBUG) << "sending wait_block_state() query #" << i << " for " << prev_blocks[i].to_str() << " to Manager";
      ++pending;
      td::actor::send_closure_later(manager, &ValidatorManager::wait_block_state_short, prev_blocks[i], priority(),
                                    timeout, [self = get_self(), i](td::Result<Ref<ShardState>> res) -> void {
                                      LOG(DEBUG) << "got answer to wait_block_state_short query #" << i;
                                      td::actor::send_closure_later(
                                          std::move(self), &ValidateQuery::after_get_shard_state, i, std::move(res));
                                    });
    }
  }
  // 5. request masterchain state referred to in the block
  if (!is_masterchain()) {
    ++pending;
    td::actor::send_closure_later(manager, &ValidatorManager::wait_block_state_short, mc_blkid_, priority(), timeout,
                                  [self = get_self()](td::Result<Ref<ShardState>> res) {
                                    LOG(DEBUG) << "got answer to wait_block_state() query for masterchain block";
                                    td::actor::send_closure_later(std::move(self), &ValidateQuery::after_get_mc_state,
                                                                  std::move(res));
                                  });
    // 5.1. request corresponding block handle
    ++pending;
    td::actor::send_closure_later(manager, &ValidatorManager::get_block_handle, mc_blkid_, true,
                                  [self = get_self()](td::Result<BlockHandle> res) {
                                    LOG(DEBUG) << "got answer to get_block_handle() query for masterchain block";
                                    td::actor::send_closure_later(std::move(self), &ValidateQuery::got_mc_handle,
                                                                  std::move(res));
                                  });
  } else {
    if (prev_blocks[0] != mc_blkid_) {
      soft_reject_query("cannot validate masterchain block "s + id_.to_str() +
                        " because it refers to masterchain block " + mc_blkid_.to_str() +
                        " but its (expected) previous block is " + prev_blocks[0].to_str());
      return;
    }
  }
  // ...
  CHECK(pending);
}

/**
 * Unpacks and validates a block candidate.
 *
 * This function unpacks the block candidate data and performs various validation checks to ensure its integrity.
 * It checks the file hash and root hash of the block candidate against the expected values.
 * It then parses the block header and checks its validity.
 * Finally, it deserializes the collated data and extracts the collated roots.
 *
 * @returns True if the block candidate was successfully unpacked, false otherwise.
 */
bool ValidateQuery::unpack_block_candidate() {
  vm::BagOfCells boc1, boc2;
  // 1. deserialize block itself
  FileHash fhash = block::compute_file_hash(block_candidate.data);
  if (fhash != id_.file_hash) {
    return reject_query(PSTRING() << "block candidate has invalid file hash: declared " << id_.file_hash.to_hex()
                                  << ", actual " << fhash.to_hex());
  }
  auto res1 = boc1.deserialize(block_candidate.data);
  if (res1.is_error()) {
    return reject_query("cannot deserialize block", res1.move_as_error());
  }
  if (boc1.get_root_count() != 1) {
    return reject_query("block BoC must contain exactly one root");
  }
  block_root_ = boc1.get_root_cell();
  CHECK(block_root_.not_null());
  // 2. check that root_hash equals the announced one
  RootHash rhash{block_root_->get_hash().bits()};
  if (rhash != id_.root_hash) {
    return reject_query(PSTRING() << "block candidate has invalid root hash: declared " << id_.root_hash.to_hex()
                                  << ", actual " << rhash.to_hex());
  }
  // 3. initial block parse
  {
    auto guard = error_ctx_add_guard("parsing block header");
    try {
      if (!init_parse()) {
        return reject_query("invalid block header");
      }
    } catch (vm::VmError& err) {
      return reject_query(err.get_msg());
    } catch (vm::VmVirtError& err) {
      return reject_query(err.get_msg());
    }
  }
  // ...
  // 8. deserialize collated data
  auto res2 = boc2.deserialize(block_candidate.collated_data);
  if (res2.is_error()) {
    return reject_query("cannot deserialize collated data", res2.move_as_error());
  }
  int n = boc2.get_root_count();
  CHECK(n >= 0);
  for (int i = 0; i < n; i++) {
    collated_roots_.emplace_back(boc2.get_root_cell(i));
  }
  // 9. extract/classify collated data
  return extract_collated_data();
}

/**
 * Initializes the validation by parsing and checking the block header.
 *
 * @returns True if the initialization is successful, false otherwise.
 */
bool ValidateQuery::init_parse() {
  CHECK(block_root_.not_null());
  std::vector<BlockIdExt> prev_blks;
  bool after_split;
  auto res = block::unpack_block_prev_blk_try(block_root_, id_, prev_blks, mc_blkid_, after_split);
  if (res.is_error()) {
    return reject_query("cannot unpack block header : "s + res.to_string());
  }
  CHECK(mc_blkid_.id.is_masterchain_ext());
  mc_seqno_ = mc_blkid_.seqno();
  if (prev_blks.size() != prev_blocks.size()) {
    return soft_reject_query(PSTRING() << "block header declares " << prev_blks.size()
                                       << " previous blocks, but we are given " << prev_blocks.size());
  }
  for (std::size_t i = 0; i < prev_blks.size(); i++) {
    if (prev_blks[i] != prev_blocks[i]) {
      return soft_reject_query(PSTRING() << "previous block #" << i + 1 << " mismatch: expected "
                                         << prev_blocks[i].to_str() << ", found in header " << prev_blks[i]);
    }
  }
  if (after_split != after_split_) {
    // ??? impossible
    return fatal_error("after_split mismatch in block header");
  }
  block::gen::Block::Record blk;
  block::gen::BlockInfo::Record info;
  block::gen::BlockExtra::Record extra;
  block::gen::ExtBlkRef::Record mcref;  // _ ExtBlkRef = BlkMasterInfo;
  ShardIdFull shard;
  if (!(tlb::unpack_cell(block_root_, blk) && tlb::unpack_cell(blk.info, info) && !info.version &&
        block::tlb::t_ShardIdent.unpack(info.shard.write(), shard) &&
        block::gen::BlkPrevInfo{info.after_merge}.validate_ref(info.prev_ref) &&
        (!info.not_master || tlb::unpack_cell(info.master_ref, mcref)) && tlb::unpack_cell(blk.extra, extra))) {
    return reject_query("cannot unpack block header");
  }
  if (shard != shard_) {
    return reject_query("shard mismatch in the block header");
  }
  state_update_ = blk.state_update;
  vm::CellSlice upd_cs{vm::NoVmSpec(), blk.state_update};
  if (!(upd_cs.is_special() && upd_cs.prefetch_long(8) == 4  // merkle update
        && upd_cs.size_ext() == 0x20228)) {
    return fatal_error("invalid Merkle update in block");
  }
  global_id_ = blk.global_id;
  vert_seqno_ = info.vert_seq_no;
  prev_state_hash_ = upd_cs.prefetch_ref(0)->get_hash(0).bits();
  state_hash_ = upd_cs.prefetch_ref(1)->get_hash(0).bits();
  start_lt_ = info.start_lt;
  end_lt_ = info.end_lt;
  now_ = info.gen_utime;
  // after_merge_ = info.after_merge;
  before_split_ = info.before_split;
  // after_split_ = info.after_split;
  want_merge_ = info.want_merge;
  want_split_ = info.want_split;
  is_key_block_ = info.key_block;
  prev_key_seqno_ = info.prev_key_block_seqno;
  CHECK(after_split_ == info.after_split);
  if (is_key_block_) {
    LOG(INFO) << "validating key block " << id_.to_str();
  }
  if (start_lt_ >= end_lt_) {
    return reject_query("block has start_lt greater than or equal to end_lt");
  }
  if (shard.is_masterchain() && (info.after_merge | info.before_split | info.after_split)) {
    return reject_query("block header declares split/merge for a masterchain block");
  }
  if (info.after_merge && info.after_split) {
    return reject_query("a block cannot be both after merge and after split at the same time");
  }
  int shard_pfx_len = ton::shard_prefix_length(shard);
  if (info.after_split && !shard_pfx_len) {
    return reject_query("a block with empty shard prefix cannot be after split");
  }
  if (info.after_merge && shard_pfx_len >= 60) {
    return reject_query("a block split 60 times cannot be after merge");
  }
  if (is_key_block_ && !shard.is_masterchain()) {
    return reject_query("a non-masterchain block cannot be a key block");
  }
  if (info.vert_seqno_incr) {
    // what about non-masterchain blocks?
    return reject_query("new blocks cannot have vert_seqno_incr set");
  }
  if (info.after_merge != after_merge_) {
    return reject_query("after_merge value mismatch in block header");
  }
  rand_seed_ = extra.rand_seed;
  if (created_by_ != extra.created_by) {
    return reject_query("block candidate "s + id_.to_str() + " has creator " + created_by_.to_hex() +
                        " but the block header contains different value " + extra.created_by.to_hex());
  }
  if (is_masterchain()) {
    if (!extra.custom->size_refs()) {
      return reject_query("masterchain block candidate without McBlockExtra");
    }
    block::gen::McBlockExtra::Record mc_extra;
    if (!tlb::unpack_cell(extra.custom->prefetch_ref(), mc_extra)) {
      return reject_query("cannot unpack McBlockExtra");
    }
    if (mc_extra.key_block != is_key_block_) {
      return reject_query("key_block flag mismatch in BlockInfo and McBlockExtra");
    }
    shard_hashes_ = mc_extra.shard_hashes;
    if (is_key_block_) {
      blk_config_params_ = mc_extra.config;
    }
    fees_import_dict_ = std::make_unique<vm::AugmentedDictionary>(mc_extra.shard_fees, 96, block::tlb::aug_ShardFees);
    // prev_blk_signatures:(HashmapE 16 CryptoSignaturePair)
    if (mc_extra.r1.prev_blk_signatures->have_refs()) {
      prev_signatures_ = BlockSignatureSetQ::fetch(mc_extra.r1.prev_blk_signatures->prefetch_ref());
      if (prev_signatures_.is_null() || !prev_signatures_->size()) {
        return reject_query("cannot deserialize signature set for the previous masterchain block in prev_signatures");
      }
    }
    recover_create_msg_ = mc_extra.r1.recover_create_msg->prefetch_ref();
    mint_msg_ = mc_extra.r1.mint_msg->prefetch_ref();
    new_shard_conf_ = std::make_unique<block::ShardConfig>(shard_hashes_->prefetch_ref());
    // NB: new_shard_conf_->mc_shard_hash_ is unset at this point
  } else if (extra.custom->size_refs()) {
    return reject_query("non-masterchain block cannot have McBlockExtra");
  }
  // ...
  return true;
}

/**
 * Extracts collated data from a cell.
 *
 * @param croot The root cell containing the collated data.
 * @param idx The index of the root.
 *
 * @returns True if the extraction is successful, false otherwise.
 */
bool ValidateQuery::extract_collated_data_from(Ref<vm::Cell> croot, int idx) {
  bool is_special = false;
  auto cs = vm::load_cell_slice_special(croot, is_special);
  if (!cs.is_valid()) {
    return reject_query("cannot load root cell");
  }
  if (is_special) {
    if (cs.special_type() != vm::Cell::SpecialType::MerkleProof) {
      return reject_query("it is a special cell, but not a Merkle proof root");
    }
    auto virt_root = vm::MerkleProof::virtualize(croot, 1);
    if (virt_root.is_null()) {
      return reject_query("invalid Merkle proof");
    }
    RootHash virt_hash{virt_root->get_hash().bits()};
    LOG(DEBUG) << "collated datum # " << idx << " is a Merkle proof with root hash " << virt_hash.to_hex();
    auto ins = virt_roots_.emplace(virt_hash, std::move(virt_root));
    if (!ins.second) {
      return reject_query("Merkle proof with duplicate virtual root hash "s + virt_hash.to_hex());
    }
    full_collated_data_ = true;
    return true;
  }
  if (block::gen::t_TopBlockDescrSet.has_valid_tag(cs)) {
    LOG(DEBUG) << "collated datum # " << idx << " is a TopBlockDescrSet";
    if (!block::gen::t_TopBlockDescrSet.validate_upto(10000, cs)) {
      return reject_query("invalid TopBlockDescrSet");
    }
    if (top_shard_descr_dict_) {
      return reject_query("duplicate TopBlockDescrSet in collated data");
    }
    top_shard_descr_dict_ = std::make_unique<vm::Dictionary>(cs.prefetch_ref(), 96);
    return true;
  }
  LOG(WARNING) << "collated datum # " << idx << " has unknown type (magic " << cs.prefetch_ulong(32) << "), ignoring";
  return true;
}

/**
 * Extracts collated data from a list of collated roots.
 *
 * @returns True if the extraction is successful, False otherwise.
 */
bool ValidateQuery::extract_collated_data() {
  int i = -1;
  for (auto croot : collated_roots_) {
    ++i;
    auto guard = error_ctx_add_guard(PSTRING() << "collated datum #" << i);
    try {
      if (!extract_collated_data_from(croot, i)) {
        return reject_query("cannot unpack collated datum");
      }
    } catch (vm::VmError& err) {
      return reject_query(PSTRING() << "vm error " << err.get_msg());
    } catch (vm::VmVirtError& err) {
      return reject_query(PSTRING() << "virtualization error " << err.get_msg());
    }
  }
  if (full_collated_data_) {
    LOG(INFO) << "full_collated_data = true";
  }
  return true;
}

/**
 * Callback function called after retrieving the latest masterchain state.
 *
 * @param res The result of the retrieval of the latest masterchain state.
 */
void ValidateQuery::after_get_latest_mc_state(td::Result<std::pair<Ref<MasterchainState>, BlockIdExt>> res) {
  LOG(WARNING) << "in ValidateQuery::after_get_latest_mc_state()";
  --pending;
  if (res.is_error()) {
    fatal_error(res.move_as_error());
    return;
  }
  auto state_blk = res.move_as_ok();
  latest_mc_state_ = Ref<MasterchainStateQ>(std::move(state_blk.first));
  latest_mc_blkid_ = state_blk.second;
  latest_mc_seqno_ = latest_mc_blkid_.seqno();
  if (latest_mc_state_.is_null()) {
    fatal_error(-666, "unable to load latest masterchain state");
    return;
  }
  if (!ShardIdFull(latest_mc_blkid_).is_masterchain_ext()) {
    fatal_error(-666, "invalid last masterchain block id "s + latest_mc_blkid_.to_str());
    return;
  }
  if (latest_mc_blkid_.seqno() < min_mc_block_id.seqno()) {
    fatal_error(-666, "requested to validate a block referring to an unknown future masterchain block");
    return;
  }
  if (latest_mc_blkid_ != latest_mc_state_->get_block_id()) {
    if (ShardIdFull(latest_mc_blkid_) != ShardIdFull(latest_mc_state_->get_block_id()) || latest_mc_seqno_) {
      fatal_error(-666, "latest masterchain state does not match latest masterchain block");
      return;
    }
  }
  if (!pending) {
    if (!try_validate()) {
      fatal_error("cannot validate new block");
    }
  }
}

/**
 * Callback function called after retrieving the masterchain state referenced int the block.
 *
 * @param res The result of the masterchain state retrieval.
 */
void ValidateQuery::after_get_mc_state(td::Result<Ref<ShardState>> res) {
  LOG(WARNING) << "in ValidateQuery::after_get_mc_state() for " << mc_blkid_.to_str();
  --pending;
  if (res.is_error()) {
    fatal_error(res.move_as_error());
    return;
  }
  if (!process_mc_state(Ref<MasterchainState>(res.move_as_ok()))) {
    fatal_error("cannot process masterchain state for "s + mc_blkid_.to_str());
    return;
  }
  if (!pending) {
    if (!try_validate()) {
      fatal_error("cannot validate new block");
    }
  }
}

/**
 * Callback function for handling the result of retrieving a masterchain block handle referenced in the block.
 *
 * @param res The result of retrieving the masterchain block handle.
 */
void ValidateQuery::got_mc_handle(td::Result<BlockHandle> res) {
  LOG(DEBUG) << "in ValidateQuery::got_mc_handle() for " << mc_blkid_.to_str();
  --pending;
  if (res.is_error()) {
    fatal_error(res.move_as_error());
    return;
  }
  auto handle = res.move_as_ok();
  if (!handle->inited_proof() && mc_blkid_.seqno()) {
    fatal_error(-666, "reference masterchain block "s + mc_blkid_.to_str() + " for block " + id_.to_str() +
                          " does not have a valid proof");
    return;
  }
}

/**
 * Callback function called after retrieving the shard state for a previous block.
 *
 * @param idx The index of the previous block (0 or 1).
 * @param res The result of the shard state retrieval.
 */
void ValidateQuery::after_get_shard_state(int idx, td::Result<Ref<ShardState>> res) {
  LOG(WARNING) << "in ValidateQuery::after_get_shard_state(" << idx << ")";
  --pending;
  if (res.is_error()) {
    fatal_error(res.move_as_error());
    return;
  }
  // got state of previous block #i
  CHECK((unsigned)idx < prev_blocks.size());
  prev_states.at(idx) = res.move_as_ok();
  CHECK(prev_states[idx].not_null());
  CHECK(prev_states[idx]->get_shard() == ShardIdFull(prev_blocks[idx]));
  CHECK(prev_states[idx]->root_cell().not_null());
  if (is_masterchain()) {
    CHECK(!idx);
    if (prev_blocks[0] != mc_blkid_) {
      fatal_error("impossible situation: previous block "s + prev_blocks[0].to_str() + " is not the block " +
                  mc_blkid_.to_str() + " referred to by the current block");
      return;
    }
    if (!process_mc_state(static_cast<Ref<MasterchainState>>(prev_states[0]))) {
      fatal_error("cannot process masterchain state for "s + mc_blkid_.to_str());
      return;
    }
  }
  if (!pending) {
    if (!try_validate()) {
      fatal_error("cannot validate new block");
    }
  }
}

/**
 * Processes the retreived masterchain state.
 *
 * @param mc_state The reference to the masterchain state.
 *
 * @returns True if the masterchain state is successfully processed, false otherwise.
 */
bool ValidateQuery::process_mc_state(Ref<MasterchainState> mc_state) {
  if (mc_state.is_null()) {
    return fatal_error("could not obtain reference masterchain state "s + mc_blkid_.to_str());
  }
  if (mc_state->get_block_id() != mc_blkid_) {
    if (ShardIdFull(mc_blkid_) != ShardIdFull(mc_state->get_block_id()) || mc_blkid_.seqno()) {
      return fatal_error("reference masterchain state for "s + mc_blkid_.to_str() + " is in fact for different block " +
                         mc_state->get_block_id().to_str());
    }
  }
  mc_state_ = Ref<MasterchainStateQ>(std::move(mc_state));
  mc_state_root_ = mc_state_->root_cell();
  if (mc_state_root_.is_null()) {
    return fatal_error(-666, "unable to load reference masterchain state "s + mc_blkid_.to_str());
  }
  if (!try_unpack_mc_state()) {
    return fatal_error(-666, "cannot unpack reference masterchain state "s + mc_blkid_.to_str());
  }
  return register_mc_state(mc_state_);
}

/**
 * Tries to unpack the masterchain state and perform necessary checks.
 *
 * @returns True if the unpacking and checks are successful, false otherwise.
 */
bool ValidateQuery::try_unpack_mc_state() {
  LOG(DEBUG) << "unpacking reference masterchain state";
  auto guard = error_ctx_add_guard("unpack last mc state");
  try {
    if (mc_state_.is_null()) {
      return fatal_error(-666, "no previous masterchain state present");
    }
    mc_state_root_ = mc_state_->root_cell();
    if (mc_state_root_.is_null()) {
      return fatal_error(-666, "latest masterchain state does not have a root cell");
    }
    auto res = block::ConfigInfo::extract_config(
        mc_state_root_,
        block::ConfigInfo::needShardHashes | block::ConfigInfo::needLibraries | block::ConfigInfo::needValidatorSet |
            block::ConfigInfo::needWorkchainInfo | block::ConfigInfo::needStateExtraRoot |
            block::ConfigInfo::needCapabilities | block::ConfigInfo::needPrevBlocks |
            (is_masterchain() ? block::ConfigInfo::needAccountsRoot | block::ConfigInfo::needSpecialSmc : 0));
    if (res.is_error()) {
      return fatal_error(-666, "cannot extract configuration from reference masterchain state "s + mc_blkid_.to_str() +
                                   " : " + res.move_as_error().to_string());
    }
    config_ = res.move_as_ok();
    CHECK(config_);
    config_->set_block_id_ext(mc_blkid_);
    ihr_enabled_ = config_->ihr_enabled();
    create_stats_enabled_ = config_->create_stats_enabled();
    if (config_->has_capabilities() && (config_->get_capabilities() & ~supported_capabilities())) {
      LOG(ERROR) << "block generation capabilities " << config_->get_capabilities()
                 << " have been enabled in global configuration, but we support only " << supported_capabilities()
                 << " (upgrade validator software?)";
    }
    if (config_->get_global_version() > supported_version()) {
      LOG(ERROR) << "block version " << config_->get_global_version()
                 << " have been enabled in global configuration, but we support only " << supported_version()
                 << " (upgrade validator software?)";
    }

    old_shard_conf_ = std::make_unique<block::ShardConfig>(*config_);
    if (!is_masterchain()) {
      new_shard_conf_ = std::make_unique<block::ShardConfig>(*config_);
    } else {
      CHECK(new_shard_conf_);
      new_shard_conf_->set_mc_hash(old_shard_conf_->get_mc_hash());
      CHECK(!mc_seqno_ || new_shard_conf_->get_mc_hash().not_null());
    }
    if (global_id_ != config_->get_global_blockchain_id()) {
      return reject_query(PSTRING() << "blockchain global id mismatch: new block has " << global_id_
                                    << " while the masterchain configuration expects "
                                    << config_->get_global_blockchain_id());
    }
    if (vert_seqno_ != config_->get_vert_seqno()) {
      return reject_query(PSTRING() << "vertical seqno mismatch: new block has " << vert_seqno_
                                    << " while the masterchain configuration expects " << config_->get_vert_seqno());
    }
    prev_key_block_exists_ = config_->get_last_key_block(prev_key_block_, prev_key_block_lt_);
    if (prev_key_block_exists_) {
      prev_key_block_seqno_ = prev_key_block_.seqno();
    } else {
      prev_key_block_seqno_ = 0;
    }
    if (prev_key_seqno_ != prev_key_block_seqno_) {
      return reject_query(PSTRING() << "previous key block seqno value in candidate block header is " << prev_key_seqno_
                                    << " while the correct value corresponding to reference masterchain state "
                                    << mc_blkid_.to_str() << " is " << prev_key_block_seqno_);
    }
    auto limits = config_->get_block_limits(is_masterchain());
    if (limits.is_error()) {
      return fatal_error(limits.move_as_error());
    }
    block_limits_ = limits.move_as_ok();
    block_limits_->start_lt = start_lt_;
    block_limit_status_ = std::make_unique<block::BlockLimitStatus>(*block_limits_);
    if (!fetch_config_params()) {
      return false;
    }
    if (!is_masterchain() && !check_this_shard_mc_info()) {
      return fatal_error("masterchain configuration does not admit creating block "s + id_.to_str());
    }
    store_out_msg_queue_size_ = config_->has_capability(ton::capStoreOutMsgQueueSize);
    msg_metadata_enabled_ = config_->has_capability(ton::capMsgMetadata);
    deferring_messages_enabled_ = config_->has_capability(ton::capDeferMessages);
  } catch (vm::VmError& err) {
    return fatal_error(-666, err.get_msg());
  } catch (vm::VmVirtError& err) {
    return fatal_error(-666, err.get_msg());
  }
  return true;
}

/**
 * Fetches and validates configuration parameters from the masterchain configuration.
 * Almost the same as in Collator.
 *
 * @returns True if all configuration parameters were successfully fetched and validated, false otherwise.
 */
bool ValidateQuery::fetch_config_params() {
  old_mparams_ = config_->get_config_param(9);
  {
    auto res = config_->get_storage_prices();
    if (res.is_error()) {
      return fatal_error(res.move_as_error());
    }
    storage_prices_ = res.move_as_ok();
  }
  {
    // recover (not generate) rand seed from block header
    CHECK(!rand_seed_.is_zero());
  }
  block::SizeLimitsConfig size_limits;
  {
    auto res = config_->get_size_limits_config();
    if (res.is_error()) {
      return fatal_error(res.move_as_error());
    }
    size_limits = res.move_as_ok();
  }
  {
    // compute compute_phase_cfg / storage_phase_cfg
    auto cell = config_->get_config_param(is_masterchain() ? 20 : 21);
    if (cell.is_null()) {
      return fatal_error("cannot fetch current gas prices and limits from masterchain configuration");
    }
    if (!compute_phase_cfg_.parse_GasLimitsPrices(std::move(cell), storage_phase_cfg_.freeze_due_limit,
                                                  storage_phase_cfg_.delete_due_limit)) {
      return fatal_error("cannot unpack current gas prices and limits from masterchain configuration");
    }
    auto mc_gas_prices = config_->get_gas_limits_prices(true);
    if (mc_gas_prices.is_error()) {
      return fatal_error(mc_gas_prices.move_as_error_prefix("cannot unpack masterchain gas prices and limits: "));
    }
    compute_phase_cfg_.mc_gas_prices = mc_gas_prices.move_as_ok();
    compute_phase_cfg_.special_gas_full = config_->get_global_version() >= 5;
    storage_phase_cfg_.enable_due_payment = config_->get_global_version() >= 4;
    storage_phase_cfg_.global_version = config_->get_global_version();
    compute_phase_cfg_.block_rand_seed = rand_seed_;
    compute_phase_cfg_.libraries = std::make_unique<vm::Dictionary>(config_->get_libraries_root(), 256);
    compute_phase_cfg_.max_vm_data_depth = size_limits.max_vm_data_depth;
    compute_phase_cfg_.global_config = config_->get_root_cell();
    compute_phase_cfg_.global_version = config_->get_global_version();
    if (compute_phase_cfg_.global_version >= 4) {
      auto prev_blocks_info = config_->get_prev_blocks_info();
      if (prev_blocks_info.is_error()) {
        return fatal_error(prev_blocks_info.move_as_error_prefix(
            "cannot fetch prev blocks info from masterchain configuration: "));
      }
      compute_phase_cfg_.prev_blocks_info = prev_blocks_info.move_as_ok();
    }
    if (compute_phase_cfg_.global_version >= 6) {
      compute_phase_cfg_.unpacked_config_tuple = config_->get_unpacked_config_tuple(now_);
    }
    compute_phase_cfg_.suspended_addresses = config_->get_suspended_addresses(now_);
    compute_phase_cfg_.size_limits = size_limits;
    compute_phase_cfg_.precompiled_contracts = config_->get_precompiled_contracts_config();
    compute_phase_cfg_.allow_external_unfreeze = compute_phase_cfg_.global_version >= 8;
  }
  {
    // compute action_phase_cfg
    block::gen::MsgForwardPrices::Record rec;
    auto cell = config_->get_config_param(24);
    if (cell.is_null() || !tlb::unpack_cell(std::move(cell), rec)) {
      return fatal_error("cannot fetch masterchain message transfer prices from masterchain configuration");
    }
    action_phase_cfg_.fwd_mc =
        block::MsgPrices{rec.lump_price,           rec.bit_price,          rec.cell_price, rec.ihr_price_factor,
                         (unsigned)rec.first_frac, (unsigned)rec.next_frac};
    cell = config_->get_config_param(25);
    if (cell.is_null() || !tlb::unpack_cell(std::move(cell), rec)) {
      return fatal_error("cannot fetch standard message transfer prices from masterchain configuration");
    }
    action_phase_cfg_.fwd_std =
        block::MsgPrices{rec.lump_price,           rec.bit_price,          rec.cell_price, rec.ihr_price_factor,
                         (unsigned)rec.first_frac, (unsigned)rec.next_frac};
    action_phase_cfg_.workchains = &config_->get_workchain_list();
    action_phase_cfg_.bounce_msg_body = (config_->has_capability(ton::capBounceMsgBody) ? 256 : 0);
    action_phase_cfg_.size_limits = size_limits;
    action_phase_cfg_.action_fine_enabled = config_->get_global_version() >= 4;
    action_phase_cfg_.bounce_on_fail_enabled = config_->get_global_version() >= 4;
    action_phase_cfg_.message_skip_enabled = config_->get_global_version() >= 8;
    action_phase_cfg_.disable_custom_fess = config_->get_global_version() >= 8;
    action_phase_cfg_.mc_blackhole_addr = config_->get_burning_config().blackhole_addr;
  }
  {
    // fetch block_grams_created
    auto cell = config_->get_config_param(14);
    if (cell.is_null()) {
      basechain_create_fee_ = masterchain_create_fee_ = td::zero_refint();
    } else {
      block::gen::BlockCreateFees::Record create_fees;
      if (!(tlb::unpack_cell(cell, create_fees) &&
            block::tlb::t_Grams.as_integer_to(create_fees.masterchain_block_fee, masterchain_create_fee_) &&
            block::tlb::t_Grams.as_integer_to(create_fees.basechain_block_fee, basechain_create_fee_))) {
        return fatal_error("cannot unpack BlockCreateFees from configuration parameter #14");
      }
    }
  }
  return true;
}

/**
 * Checks the previous block against the block registered in the masterchain.
 * Almost the same as in Collator.
 *
 * @param listed The BlockIdExt of the top block of this shard registered in the masterchain.
 * @param prev The BlockIdExt of the previous block.
 * @param chk_chain_len Flag indicating whether to check the chain length.
 *
 * @returns True if the previous block is valid, false otherwise.
 */
bool ValidateQuery::check_prev_block(const BlockIdExt& listed, const BlockIdExt& prev, bool chk_chain_len) {
  if (listed.seqno() > prev.seqno()) {
    return reject_query(PSTRING() << "cannot generate a shardchain block after previous block " << prev.to_str()
                                  << " because masterchain configuration already contains a newer block "
                                  << listed.to_str());
  }
  if (listed.seqno() == prev.seqno() && listed != prev) {
    return reject_query(PSTRING() << "cannot generate a shardchain block after previous block " << prev.to_str()
                                  << " because masterchain configuration lists another block " << listed.to_str()
                                  << " of the same height");
  }
  if (chk_chain_len && prev.seqno() >= listed.seqno() + 8) {
    return reject_query(PSTRING() << "cannot generate next block after " << prev.to_str()
                                  << " because this would lead to an unregistered chain of length > 8 (only "
                                  << listed.to_str() << " is registered in the masterchain)");
  }
  return true;
}

/**
 * Checks the previous block against the block registered in the masterchain.
 * Almost the same as in Collator
 *
 * @param listed The BlockIdExt of the top block of this shard registered in the masterchain.
 * @param prev The BlockIdExt of the previous block.
 *
 * @returns True if the previous block is equal to the one registered in the masterchain, false otherwise.
 */
bool ValidateQuery::check_prev_block_exact(const BlockIdExt& listed, const BlockIdExt& prev) {
  if (listed != prev) {
    return reject_query(PSTRING() << "cannot generate shardchain block for shard " << shard_.to_str()
                                  << " after previous block " << prev.to_str()
                                  << " because masterchain configuration expects another previous block "
                                  << listed.to_str() << " and we are immediately after a split/merge event");
  }
  return true;
}

/**
 * Checks the validity of the shard configuration of the current shard.
 * Almost the same as in Collator (main change: fatal_error -> reject_query).
 *
 * @returns True if the shard's configuration is valid, False otherwise.
 */
bool ValidateQuery::check_this_shard_mc_info() {
  wc_info_ = config_->get_workchain_info(workchain());
  if (wc_info_.is_null()) {
    return reject_query(PSTRING() << "cannot create new block for workchain " << workchain()
                                  << " absent from workchain configuration");
  }
  if (!wc_info_->active) {
    return reject_query(PSTRING() << "cannot create new block for disabled workchain " << workchain());
  }
  if (!wc_info_->basic) {
    return reject_query(PSTRING() << "cannot create new block for non-basic workchain " << workchain());
  }
  if (wc_info_->enabled_since && wc_info_->enabled_since > config_->utime) {
    return reject_query(PSTRING() << "cannot create new block for workchain " << workchain()
                                  << " which is not enabled yet");
  }
  if (wc_info_->min_addr_len != 0x100 || wc_info_->max_addr_len != 0x100) {
    return false;
  }
  accept_msgs_ = wc_info_->accept_msgs;
  bool split_allowed = false;
  if (!config_->has_workchain(workchain())) {
    // creating first block for a new workchain
    LOG(INFO) << "creating first block for workchain " << workchain();
    return reject_query(PSTRING() << "cannot create first block for workchain " << workchain()
                                  << " after previous block "
                                  << (prev_blocks.size() ? prev_blocks[0].to_str() : "(null)")
                                  << " because no shard for this workchain is declared yet");
  }
  auto left = config_->get_shard_hash(shard_ - 1, false);
  if (left.is_null()) {
    return reject_query(PSTRING() << "cannot create new block for shard " << shard_.to_str()
                                  << " because there is no similar shard in existing masterchain configuration");
  }
  if (left->shard() == shard_) {
    // no split/merge
    if (after_merge_ || after_split_) {
      return reject_query(
          PSTRING() << "cannot generate new shardchain block for " << shard_.to_str()
                    << " after a supposed split or merge event because this event is not reflected in the masterchain");
    }
    if (!check_prev_block(left->blk_, prev_blocks[0])) {
      return false;
    }
    if (left->before_split_) {
      return reject_query(PSTRING() << "cannot generate new unsplit shardchain block for " << shard_.to_str()
                                    << " after previous block " << left->blk_.to_str() << " with before_split set");
    }
    auto sib = config_->get_shard_hash(shard_sibling(shard_));
    if (left->before_merge_ && sib->before_merge_) {
      return reject_query(PSTRING() << "cannot generate new unmerged shardchain block for " << shard_.to_str()
                                    << " after both " << left->blk_.to_str() << " and " << sib->blk_.to_str()
                                    << " set before_merge flags");
    }
    if (left->is_fsm_split()) {
      if (now_ >= left->fsm_utime() && now_ < left->fsm_utime_end()) {
        split_allowed = true;
      }
    }
  } else if (shard_is_parent(shard_, left->shard())) {
    // after merge
    if (!left->before_merge_) {
      return reject_query(PSTRING() << "cannot create new merged block for shard " << shard_.to_str()
                                    << " because its left ancestor " << left->blk_.to_str()
                                    << " has no before_merge flag");
    }
    auto right = config_->get_shard_hash(shard_ + 1, false);
    if (right.is_null()) {
      return reject_query(
          PSTRING()
          << "cannot create new block for shard " << shard_.to_str()
          << " after a preceding merge because there is no right ancestor shard in existing masterchain configuration");
    }
    if (!shard_is_parent(shard_, right->shard())) {
      return reject_query(PSTRING() << "cannot create new block for shard " << shard_.to_str()
                                    << " after a preceding merge because its right ancestor appears to be "
                                    << right->blk_.to_str());
    }
    if (!right->before_merge_) {
      return reject_query(PSTRING() << "cannot create new merged block for shard " << shard_.to_str()
                                    << " because its right ancestor " << right->blk_.to_str()
                                    << " has no before_merge flag");
    }
    if (after_split_) {
      return reject_query(
          PSTRING() << "cannot create new block for shard " << shard_.to_str()
                    << " after a purported split because existing shard configuration suggests a merge");
    } else if (after_merge_) {
      if (!(check_prev_block_exact(left->blk_, prev_blocks[0]) &&
            check_prev_block_exact(right->blk_, prev_blocks[1]))) {
        return false;
      }
    } else {
      auto cseqno = std::max(left->seqno(), right->seqno());
      if (prev_blocks[0].seqno() <= cseqno) {
        return reject_query(PSTRING() << "cannot create new block for shard " << shard_.to_str()
                                      << " after previous block " << prev_blocks[0].to_str()
                                      << " because masterchain contains newer possible ancestors "
                                      << left->blk_.to_str() << " and " << right->blk_.to_str());
      }
      if (prev_blocks[0].seqno() >= cseqno + 8) {
        return reject_query(
            PSTRING() << "cannot create new block for shard " << shard_.to_str() << " after previous block "
                      << prev_blocks[0].to_str()
                      << " because this would lead to an unregistered chain of length > 8 (masterchain contains only "
                      << left->blk_.to_str() << " and " << right->blk_.to_str() << ")");
      }
    }
  } else if (shard_is_parent(left->shard(), shard_)) {
    // after split
    if (!left->before_split_) {
      return reject_query(PSTRING() << "cannot generate new split shardchain block for " << shard_.to_str()
                                    << " after previous block " << left->blk_.to_str() << " without before_split");
    }
    if (after_merge_) {
      return reject_query(
          PSTRING() << "cannot create new block for shard " << shard_.to_str()
                    << " after a purported merge because existing shard configuration suggests a split");
    } else if (after_split_) {
      if (!(check_prev_block_exact(left->blk_, prev_blocks[0]))) {
        return false;
      }
    } else {
      if (!(check_prev_block(left->blk_, prev_blocks[0]))) {
        return false;
      }
    }
  } else {
    return reject_query(PSTRING() << "masterchain configuration contains only block " << left->blk_.to_str()
                                  << " which belongs to a different shard from ours " << shard_.to_str());
  }
  if (before_split_ && !split_allowed) {
    return reject_query(PSTRING() << "new block " << id_.to_str()
                                  << " has before_split set, but this is forbidden by masterchain configuration");
  }
  return true;
}

/*
 *
 *  METHODS CALLED FROM try_validate() stage 0
 *
 */

/**
 * Computes the previous shard state.
 *
 * @returns True if the previous state is computed successfully, false otherwise.
 */
bool ValidateQuery::compute_prev_state() {
  if (!is_masterchain() && full_collated_data_) {
    return compute_prev_state_from_collated_data();
  }
  CHECK(prev_states.size() == 1u + after_merge_);
  // Extend validator timeout if previous block is too old
  UnixTime prev_ts = prev_states[0]->get_unix_time();
  if (after_merge_) {
    prev_ts = std::max(prev_ts, prev_states[1]->get_unix_time());
  }
  td::Timestamp new_timeout = td::Timestamp::in(std::min(60.0, (td::Clocks::system() - (double)prev_ts) / 2));
  if (timeout < new_timeout) {
    alarm_timestamp() = timeout = new_timeout;
  }

  prev_state_root_ = prev_states[0]->root_cell();
  CHECK(prev_state_root_.not_null());
  if (after_merge_) {
    Ref<vm::Cell> aux_root = prev_states[1]->root_cell();
    if (!block::gen::t_ShardState.cell_pack_split_state(prev_state_root_, prev_states[0]->root_cell(),
                                                        prev_states[1]->root_cell())) {
      return fatal_error(-667, "cannot construct mechanically merged previously state");
    }
  }
  Bits256 state_hash{prev_state_root_->get_hash().bits()};
  if (state_hash != prev_state_hash_) {
    return reject_query("previous state hash mismatch for block "s + id_.to_str() + " : block header declares " +
                        prev_state_hash_.to_hex() + " , actual " + state_hash.to_hex());
  }
  return true;
}

bool ValidateQuery::compute_prev_state_from_collated_data() {
  td::Bits256 state_hash;
  if (id_.seqno() == 1) {
    if (prev_blocks.size() != 1) {
      return reject_query("seqno is 1, but number of previous blocks is not 1");
    }
    state_hash = prev_blocks[0].root_hash;
  } else {
    std::vector<Ref<vm::Cell>> prev_state_roots(prev_blocks.size());
    for (size_t i = 0; i < prev_blocks.size(); ++i) {
      prev_state_roots[i] = get_virt_state_root(prev_blocks[i].root_hash);
      if (prev_state_roots[i].is_null()) {
        return reject_query(PSTRING() << "cannot get hash of previous state root: " << prev_blocks[i]);
      }
    }

    if (prev_state_roots.size() == 1) {
      state_hash = prev_state_roots[0]->get_hash().bits();
    } else {
      CHECK(prev_state_roots.size() == 2);
      Ref<vm::Cell> merged;
      if (!block::gen::t_ShardState.cell_pack_split_state(merged, prev_state_roots[0], prev_state_roots[1])) {
        return fatal_error(-667, "cannot construct mechanically merged previously state");
      }
      state_hash = merged->get_hash().bits();
    }
  }
  if (state_hash != prev_state_hash_) {
    return reject_query("previous state hash mismatch for block "s + id_.to_str() + " : block header declares " +
                        prev_state_hash_.to_hex() + " , actual " + state_hash.to_hex());
  }
  auto it = virt_roots_.find(state_hash);
  if (it == virt_roots_.end()) {
    return reject_query(PSTRING() << "no state root for previous block in collated data (hash = "
                                  << state_hash.to_hex() << ")");
  }
  prev_state_root_ = it->second;
  return true;
}

/**
 * Computes the next shard state using the previous state and the block's Merkle update.
 */
bool ValidateQuery::compute_next_state() {
  LOG(DEBUG) << "computing next state";
  auto res = vm::MerkleUpdate::validate(state_update_);
  if (res.is_error()) {
    return reject_query("state update is invalid: "s + res.move_as_error().to_string());
  }
  res = vm::MerkleUpdate::may_apply(prev_state_root_, state_update_);
  if (res.is_error()) {
    return reject_query("state update cannot be applied: "s + res.move_as_error().to_string());
  }
  state_root_ = vm::MerkleUpdate::apply(prev_state_root_, state_update_);
  if (state_root_.is_null()) {
    return reject_query("cannot apply Merkle update from block to compute new state");
  }
  Bits256 state_hash{state_root_->get_hash().bits()};
  if (state_hash != state_hash_) {
    return reject_query("next state hash mismatch for block "s + id_.to_str() + " : block header declares " +
                        state_hash_.to_hex() + " , actual " + state_hash.to_hex());
  }
  block::gen::ShardStateUnsplit::Record info;
  if (!tlb::unpack_cell(state_root_, info)) {
    return reject_query("next state does not have a valid header");
  }
  if (end_lt_ != info.gen_lt) {
    return reject_query(PSTRING() << "new state contains generation lt " << info.gen_lt << " distinct from end_lt "
                                  << end_lt_ << " in block header");
  }
  if (now_ != info.gen_utime) {
    return reject_query(PSTRING() << "new state contains generation time " << info.gen_utime
                                  << " distinct from the value " << now_ << " in block header");
  }
  if (before_split_ != info.before_split) {
    return reject_query("before_split value mismatch in new state and in block header");
  }
  block::ShardId id{info.shard_id};
  ton::BlockId hdr_id{ton::ShardIdFull(id), info.seq_no};
  if (hdr_id != id_.id) {
    return reject_query("header of new state claims it belongs to block "s + hdr_id.to_str() + " instead of " +
                        id_.id.to_str());
  }
  CHECK(info.custom->size_refs() == 0 || info.custom->size_refs() == 1);
  if (info.custom->size_refs() != static_cast<unsigned>(is_masterchain())) {
    return reject_query("McStateExtra in the new state of a non-masterchain block, or conversely");
  }
  if (is_masterchain()) {
    block::gen::McStateExtra::Record extra;
    if (!tlb::unpack_cell(info.custom->prefetch_ref(), extra)) {
      return reject_query("cannot unpack McStateExtra in the new state");
    }
    CHECK(shard_hashes_.not_null());
    if (!extra.shard_hashes->contents_equal(*shard_hashes_)) {
      return reject_query("ShardHashes in the new state and in the block differ");
    }
    if (is_key_block_) {
      CHECK(blk_config_params_.not_null());
      if (!extra.config->contents_equal(*blk_config_params_)) {
        return reject_query("ConfigParams in the header of the new key block and in the new state differ");
      }
    }
    auto r_config_info = block::ConfigInfo::extract_config(
        state_root_, block::ConfigInfo::needShardHashes | block::ConfigInfo::needLibraries |
                         block::ConfigInfo::needValidatorSet | block::ConfigInfo::needWorkchainInfo |
                         block::ConfigInfo::needStateExtraRoot | block::ConfigInfo::needAccountsRoot |
                         block::ConfigInfo::needSpecialSmc | block::ConfigInfo::needCapabilities);
    if (r_config_info.is_error()) {
      return reject_query("cannot extract configuration from new masterchain state "s + mc_blkid_.to_str() + " : " +
                          r_config_info.error().to_string());
    }
    new_config_ = r_config_info.move_as_ok();
    CHECK(new_config_);
    new_config_->set_block_id_ext(id_);
  }
  return true;
}

/**
 * Unpacks and merges the states of two previous blocks.
 * Used if the block is after_merge.
 * Similar to Collator::unpack_merge_last_state()
 *
 * @returns True if the unpacking and merging was successful, false otherwise.
 */
bool ValidateQuery::unpack_merge_prev_state() {
  LOG(DEBUG) << "unpack/merge previous states";
  CHECK(prev_states.size() == 2);
  // 2. extract the two previous states
  Ref<vm::Cell> root0, root1;
  if (!block::gen::t_ShardState.cell_unpack_split_state(prev_state_root_, root0, root1)) {
    return fatal_error(-667, "cannot unsplit a virtual split_state after a merge");
  }
  // 3. unpack previous states
  // 3.1. unpack left ancestor
  if (!unpack_one_prev_state(ps_, prev_blocks.at(0), std::move(root0))) {
    return fatal_error("cannot unpack the state of left ancestor "s + prev_blocks.at(0).to_str());
  }
  // 3.2. unpack right ancestor
  block::ShardState ss1;
  if (!unpack_one_prev_state(ss1, prev_blocks.at(1), std::move(root1))) {
    return fatal_error("cannot unpack the state of right ancestor "s + prev_blocks.at(1).to_str());
  }
  // 4. merge the two ancestors of the current state
  LOG(INFO) << "merging the two previous states";
  auto res = ps_.merge_with(ss1);
  if (res.is_error()) {
    return fatal_error(std::move(res)) || fatal_error("cannot merge the two previous states");
  }
  return true;
}

/**
 * Unpacks the state of the previous block.
 * Used if the block is not after_merge.
 * Similar to Collator::unpack_last_state()
 *
 * @returns True if the unpacking is successful, false otherwise.
 */
bool ValidateQuery::unpack_prev_state() {
  LOG(DEBUG) << "unpacking previous state(s)";
  CHECK(prev_state_root_.not_null());
  if (after_merge_) {
    if (!unpack_merge_prev_state()) {
      return fatal_error("unable to unpack/merge previous states immediately after a merge");
    }
    return true;
  }
  CHECK(prev_states.size() == 1);
  // unpack previous state
  return unpack_one_prev_state(ps_, prev_blocks.at(0), prev_state_root_) && (!after_split_ || split_prev_state(ps_));
}

/**
 * Unpacks the state of a previous block and performs necessary checks.
 * Similar to Collator::unpack_one_last_state()
 *
 * @param ss The ShardState object to unpack the state into.
 * @param blkid The BlockIdExt of the previous block.
 * @param prev_state_root The root of the state.
 *
 * @returns True if the unpacking and checks are successful, false otherwise.
 */
bool ValidateQuery::unpack_one_prev_state(block::ShardState& ss, BlockIdExt blkid, Ref<vm::Cell> prev_state_root) {
  auto res = ss.unpack_state_ext(blkid, std::move(prev_state_root), global_id_, mc_seqno_, after_split_,
                                 after_split_ | after_merge_, [this](ton::BlockSeqno mc_seqno) {
                                   Ref<MasterchainStateQ> state;
                                   return request_aux_mc_state(mc_seqno, state);
                                 });
  if (res.is_error()) {
    return fatal_error(std::move(res));
  }
  if (ss.vert_seqno_ > vert_seqno_) {
    return reject_query(PSTRING() << "one of previous states " << ss.id_.to_str() << " has vertical seqno "
                                  << ss.vert_seqno_ << " larger than that of the new block " << vert_seqno_);
  }
  return true;
}

/**
 * Splits the state of previous block.
 * Used if the block is after_split.
 * Similar to Collator::split_last_state()
 *
 * @param ss The ShardState object representing the previous state. The result is stored here.
 *
 * @returns True if the split operation is successful, false otherwise.
 */
bool ValidateQuery::split_prev_state(block::ShardState& ss) {
  LOG(INFO) << "Splitting previous state " << ss.id_.to_str() << " to subshard " << shard_.to_str();
  CHECK(after_split_);
  auto sib_shard = ton::shard_sibling(shard_);
  auto res1 = ss.compute_split_out_msg_queue(sib_shard);
  if (res1.is_error()) {
    return fatal_error(res1.move_as_error());
  }
  sibling_out_msg_queue_ = res1.move_as_ok();
  auto res2 = ss.compute_split_processed_upto(sib_shard);
  if (res2.is_error()) {
    return fatal_error(res2.move_as_error());
  }
  sibling_processed_upto_ = res2.move_as_ok();
  auto res3 = ss.split(shard_);
  if (res3.is_error()) {
    return fatal_error(std::move(res3));
  }
  return true;
}

/**
 * Unpacks the next state (obtained by applying the Merkle update) and performs checks.
 *
 * @returns True if the next state is successfully unpacked and passes all checks, false otherwise.
 */
bool ValidateQuery::unpack_next_state() {
  LOG(DEBUG) << "unpacking new state";
  CHECK(state_root_.not_null());
  auto res = ns_.unpack_state_ext(id_, state_root_, global_id_, mc_seqno_, before_split_, false,
                                  [](ton::BlockSeqno mc_seqno) { return true; });
  if (res.is_error()) {
    return reject_query("cannot unpack new state", std::move(res));
  }
  if (ns_.utime_ != now_) {
    return reject_query(PSTRING() << "new state of " << id_.to_str() << " claims to have been generated at unixtime "
                                  << ns_.utime_ << ", but the block header contains " << now_);
  }
  if (ns_.lt_ != end_lt_) {
    return reject_query(PSTRING() << "new state of " << id_.to_str()
                                  << " claims to have been generated at logical time " << ns_.lt_
                                  << ", but the block header contains end lt " << end_lt_);
  }
  if (!is_masterchain() && ns_.mc_blk_ref_ != mc_blkid_) {
    return reject_query("new state refers to masterchain block "s + ns_.mc_blk_ref_.to_str() + " different from " +
                        mc_blkid_.to_str() + " indicated in block header");
  }
  if (ns_.vert_seqno_ != vert_seqno_) {
    return reject_query(PSTRING() << "new state has vertical seqno " << ns_.vert_seqno_ << " different from "
                                  << vert_seqno_ << " declared in the new block header");
  }
  // ...
  return true;
}

/**
 * Requests the message queues of neighboring shards.
 * Almost the same as in Collator.
 *
 * @returns True if the request for neighbor message queues was successful, false otherwise.
 */
bool ValidateQuery::request_neighbor_queues() {
  CHECK(new_shard_conf_);
  auto neighbor_list = new_shard_conf_->get_neighbor_shard_hash_ids(shard_);
  LOG(DEBUG) << "got a preliminary list of " << neighbor_list.size() << " neighbors for " << shard_.to_str();
  for (ton::BlockId blk_id : neighbor_list) {
    auto shard_ptr = new_shard_conf_->get_shard_hash(ton::ShardIdFull(blk_id));
    if (shard_ptr.is_null()) {
      return reject_query("cannot obtain shard hash for neighbor "s + blk_id.to_str());
    }
    if (shard_ptr->blk_.id != blk_id) {
      return reject_query("invalid block id "s + shard_ptr->blk_.to_str() + " returned in information for neighbor " +
                          blk_id.to_str());
    }
    neighbors_.emplace_back(*shard_ptr);
  }
  int i = 0;
  if (full_collated_data_) {
    for (block::McShardDescr& descr : neighbors_) {
      LOG(DEBUG) << "getting outbound queue of neighbor #" << i << " from collated data : " << descr.blk_.to_str();
      if (descr.blk_.is_masterchain()) {
        if (descr.blk_ != mc_state_->get_block_id()) {
          return fatal_error("neighbor from masterchain is not the last mc block");
        }
        ++pending;
        send_closure_later(get_self(), &ValidateQuery::got_neighbor_out_queue, i, mc_state_->message_queue());
        ++i;
        continue;
      }
      td::Bits256 state_root_hash;
      if (descr.blk_.seqno() == 0) {
        state_root_hash = descr.blk_.root_hash;
      } else {
        Ref<vm::Cell> state_root = get_virt_state_root(descr.blk_.root_hash);
        if (state_root.is_null()) {
          return reject_query(PSTRING() << "cannot get hash of state root: " << descr.blk_);
        }
        state_root_hash = state_root->get_hash().bits();
      }
      auto it = virt_roots_.find(state_root_hash);
      if (it == virt_roots_.end()) {
        return reject_query(PSTRING() << "cannot get state root form collated data: " << descr.blk_);
      }
      auto state = ShardStateQ::fetch(descr.blk_, {}, it->second);
      if (state.is_error()) {
        return reject_query("cannot fetch shard state from collated data", state.move_as_error());
      }
      ++pending;
      send_closure_later(get_self(), &ValidateQuery::got_neighbor_out_queue, i, state.move_as_ok()->message_queue());
      ++i;
    }
  } else {
    for (block::McShardDescr& descr : neighbors_) {
      LOG(DEBUG) << "requesting outbound queue of neighbor #" << i << " : " << descr.blk_.to_str();
      ++pending;
      send_closure_later(manager, &ValidatorManager::wait_block_message_queue_short, descr.blk_, priority(), timeout,
                         [self = get_self(), i](td::Result<Ref<MessageQueue>> res) {
                           td::actor::send_closure(std::move(self), &ValidateQuery::got_neighbor_out_queue, i,
                                                   std::move(res));
                         });
      ++i;
    }
  }
  return true;
}

/**
 * Handles the result of obtaining the outbound queue for a neighbor.
 * Almost the same as in Collator.
 *
 * @param i The index of the neighbor.
 * @param res The obtained outbound queue.
 */
void ValidateQuery::got_neighbor_out_queue(int i, td::Result<Ref<MessageQueue>> res) {
  --pending;
  if (res.is_error()) {
    fatal_error(res.move_as_error());
    return;
  }
  Ref<MessageQueue> outq_descr = res.move_as_ok();
  block::McShardDescr& descr = neighbors_.at(i);
  LOG(WARNING) << "obtained outbound queue for neighbor #" << i << " : " << descr.shard().to_str();
  if (outq_descr->get_block_id() != descr.blk_) {
    LOG(DEBUG) << "outq_descr->id = " << outq_descr->get_block_id().to_str() << " ; descr.id = " << descr.blk_.to_str();
    fatal_error(
        -667, "invalid outbound queue information returned for "s + descr.shard().to_str() + " : id or hash mismatch");
    return;
  }
  if (outq_descr->root_cell().is_null()) {
    fatal_error("no OutMsgQueueInfo in queue info in a neighbor state");
    return;
  }
  block::gen::OutMsgQueueInfo::Record qinfo;
  if (!tlb::unpack_cell(outq_descr->root_cell(), qinfo)) {
    fatal_error("cannot unpack neighbor output queue info");
    return;
  }
  descr.set_queue_root(qinfo.out_queue->prefetch_ref(0));
  // TODO: comment the next two lines in the future when the output queues become huge
  // (do this carefully)
  if (debug_checks_) {
    CHECK(block::gen::t_OutMsgQueueInfo.validate_ref(1000000, outq_descr->root_cell()));
    CHECK(block::tlb::t_OutMsgQueueInfo.validate_ref(1000000, outq_descr->root_cell()));
  }
  // unpack ProcessedUpto
  LOG(DEBUG) << "unpacking ProcessedUpto of neighbor " << descr.blk_.to_str();
  if (verbosity >= 2) {
    block::gen::t_ProcessedInfo.print(std::cerr, qinfo.proc_info);
    qinfo.proc_info->print_rec(std::cerr);
  }
  descr.processed_upto = block::MsgProcessedUptoCollection::unpack(descr.shard(), qinfo.proc_info);
  if (!descr.processed_upto) {
    fatal_error("cannot unpack ProcessedUpto in neighbor output queue info for neighbor "s + descr.blk_.to_str());
    return;
  }
  outq_descr.clear();
  do {
    // require masterchain blocks referred to in ProcessedUpto
    // TODO: perform this only if there are messages for this shard in our output queue
    // .. (have to check the above condition and perform a `break` here) ..
    // ..
    for (const auto& entry : descr.processed_upto->list) {
      Ref<MasterchainStateQ> state;
      if (!request_aux_mc_state(entry.mc_seqno, state)) {
        return;
      }
    }
  } while (false);
  if (!pending) {
    LOG(INFO) << "all neighbor output queues fetched";
    try_validate();
  }
}

/**
 * Registers a masterchain state.
 * Almost the same as in Collator.
 *
 * @param other_mc_state The masterchain state to register.
 *
 * @returns True if the registration is successful, false otherwise.
 */
bool ValidateQuery::register_mc_state(Ref<MasterchainStateQ> other_mc_state) {
  if (other_mc_state.is_null() || mc_state_.is_null()) {
    return false;
  }
  if (!mc_state_->check_old_mc_block_id(other_mc_state->get_block_id())) {
    return fatal_error(
        "attempting to register masterchain state for block "s + other_mc_state->get_block_id().to_str() +
        " which is not an ancestor of most recent masterchain block " + mc_state_->get_block_id().to_str());
  }
  auto seqno = other_mc_state->get_seqno();
  auto res = aux_mc_states_.insert(std::make_pair(seqno, other_mc_state));
  if (res.second) {
    return true;  // inserted
  }
  auto& found = res.first->second;
  if (found.is_null()) {
    found = std::move(other_mc_state);
    return true;
  } else if (found->get_block_id() != other_mc_state->get_block_id()) {
    return fatal_error("got two masterchain states of same height corresponding to different blocks "s +
                       found->get_block_id().to_str() + " and " + other_mc_state->get_block_id().to_str());
  }
  return true;
}

/**
 * Requests the auxiliary masterchain state.
 * Almost the same as in Collator
 *
 * @param seqno The seqno of the block.
 * @param state A reference to the auxiliary masterchain state.
 *
 * @returns True if the auxiliary masterchain state is successfully requested, false otherwise.
 */
bool ValidateQuery::request_aux_mc_state(BlockSeqno seqno, Ref<MasterchainStateQ>& state) {
  if (mc_state_.is_null()) {
    return fatal_error(PSTRING() << "cannot find masterchain block with seqno " << seqno
                                 << " to load corresponding state because no masterchain state is known yet");
  }
  if (seqno > mc_state_->get_seqno()) {
    state = mc_state_;
    return true;
  }
  auto res = aux_mc_states_.insert(std::make_pair(seqno, Ref<MasterchainStateQ>{}));
  if (!res.second) {
    state = res.first->second;
    return true;
  }
  BlockIdExt blkid;
  if (!mc_state_->get_old_mc_block_id(seqno, blkid)) {
    return fatal_error(PSTRING() << "cannot find masterchain block with seqno " << seqno
                                 << " to load corresponding state as required");
  }
  CHECK(blkid.is_valid_ext() && blkid.is_masterchain());
  LOG(DEBUG) << "sending auxiliary wait_block_state() query for " << blkid.to_str() << " to Manager";
  ++pending;
  td::actor::send_closure_later(manager, &ValidatorManager::wait_block_state_short, blkid, priority(), timeout,
                                [self = get_self(), blkid](td::Result<Ref<ShardState>> res) {
                                  LOG(DEBUG) << "got answer to wait_block_state query for " << blkid.to_str();
                                  td::actor::send_closure_later(std::move(self),
                                                                &ValidateQuery::after_get_aux_shard_state, blkid,
                                                                std::move(res));
                                });
  state.clear();
  return true;
}

/**
 * Retrieves the auxiliary masterchain state for a given block sequence number.
 * Almost the same as in Collator.
 *
 * @param seqno The sequence number of the block.
 *
 * @returns A reference to the auxiliary masterchain state if found, otherwise an empty reference.
 */
Ref<MasterchainStateQ> ValidateQuery::get_aux_mc_state(BlockSeqno seqno) const {
  auto it = aux_mc_states_.find(seqno);
  if (it != aux_mc_states_.end()) {
    return it->second;
  } else {
    return {};
  }
}

/**
 * Callback function called after retrieving the auxiliary shard state.
 * Handles the retrieved shard state and performs necessary checks and registrations.
 * Almost the same as in Collator.
 *
 * @param blkid The BlockIdExt of the shard state.
 * @param res The result of retrieving the shard state.
 */
void ValidateQuery::after_get_aux_shard_state(ton::BlockIdExt blkid, td::Result<Ref<ShardState>> res) {
  LOG(DEBUG) << "in ValidateQuery::after_get_aux_shard_state(" << blkid.to_str() << ")";
  --pending;
  if (res.is_error()) {
    fatal_error("cannot load auxiliary masterchain state for "s + blkid.to_str() + " : " +
                res.move_as_error().to_string());
    return;
  }
  auto state = Ref<MasterchainStateQ>(res.move_as_ok());
  if (state.is_null()) {
    fatal_error("auxiliary masterchain state for "s + blkid.to_str() + " turned out to be null");
    return;
  }
  if (state->get_block_id() != blkid) {
    fatal_error("auxiliary masterchain state for "s + blkid.to_str() +
                " turned out to correspond to a different block " + state->get_block_id().to_str());
    return;
  }
  if (!register_mc_state(std::move(state))) {
    fatal_error("cannot register auxiliary masterchain state for "s + blkid.to_str());
    return;
  }
  try_validate();
}

// similar to Collator::update_one_shard()
/**
 * Checks one shard description in the masterchain shard configuration.
 * Used in masterchain validation.
 *
 * @param info The shard information to be updated.
 * @param sibling The sibling shard information.
 * @param wc_info The workchain information.
 * @param ccvc The Catchain validators configuration.
 *
 * @returns True if the validation wasa successful, false otherwise.
 */
bool ValidateQuery::check_one_shard(const block::McShardHash& info, const block::McShardHash* sibling,
                                    const block::WorkchainInfo* wc_info, const block::CatchainValidatorsConfig& ccvc) {
  auto shard = info.shard();
  LOG(DEBUG) << "checking shard " << shard.to_str() << " in new shard configuration";
  if (info.next_validator_shard_ != shard.shard) {
    return reject_query("new shard configuration for shard "s + shard.to_str() +
                        " contains different next_validator_shard_ " +
                        ton::ShardIdFull{shard.workchain, info.next_validator_shard_}.to_str());
  }
  auto old = old_shard_conf_->get_shard_hash(shard - 1, false);
  Ref<block::McShardHash> prev;
  CatchainSeqno cc_seqno;
  bool old_before_merge = false, fsm_inherited = false, workchain_created = false;
  if (old.is_null()) {
    if (shard.is_split()) {
      return reject_query("new shard configuration contains split shard "s + shard.to_str() + " unknown before");
    }
    if (!wc_info) {
      return reject_query("new shard configuration contains newly-created shard "s + shard.to_str() +
                          " for an unknown workchain");
    }
    if (!wc_info->active) {
      return reject_query("new shard configuration contains newly-created shard "s + shard.to_str() +
                          " for an inactive workchain");
    }
    if (info.seqno()) {
      return reject_query(PSTRING() << "newly-created shard " << shard.to_str() << " starts with non-zero seqno "
                                    << info.seqno());
    }
    if (info.blk_.root_hash != wc_info->zerostate_root_hash || info.blk_.file_hash != wc_info->zerostate_file_hash) {
      return reject_query("new shard configuration contains newly-created shard "s + shard.to_str() +
                          " with incorrect zerostate hashes");
    }
    if (info.end_lt_ >= start_lt_) {
      return reject_query(PSTRING() << "newly-created shard " << shard.to_str() << " has incorrect logical time "
                                    << info.end_lt_ << " for a new block with start_lt=" << start_lt_);
    }
    if (info.gen_utime_ > now_) {
      return reject_query(PSTRING() << "newly-created shard " << shard.to_str() << " has incorrect creation time "
                                    << info.gen_utime_ << " for a new block created only at " << now_);
    }
    if (info.before_split_ || info.before_merge_ || info.want_split_ || info.want_merge_) {
      return reject_query("newly-created shard "s + shard.to_str() + " has merge/split flags (incorrectly) set");
    }
    if (info.min_ref_mc_seqno_ != ~0U) {
      return reject_query("newly-created shard "s + shard.to_str() + " has finite min_ref_mc_seqno");
    }
    if (info.reg_mc_seqno_ != id_.seqno()) {
      return reject_query(PSTRING() << "newly-created shard " << shard.to_str() << " has registration mc seqno "
                                    << info.reg_mc_seqno_ << " different from seqno of current block " << id_.seqno());
    }
    if (!info.fees_collected_.is_zero()) {
      return reject_query("newly-created shard "s + shard.to_str() + " has non-zero fees_collected");
    }
    cc_seqno = 0;
  } else if (old->top_block_id() == info.top_block_id()) {
    // shard unchanged ?
    LOG(DEBUG) << "shard " << shard.to_str() << " unchanged";
    if (!old->basic_info_equal(info, true, true)) {
      return reject_query("shard information for block "s + info.top_block_id().to_str() +
                          " listed in new shard configuration differs from that present in the old shard configuration "
                          "for the same block");
    }
    cc_seqno = old->next_catchain_seqno_;
    prev = old;
    // ...
  } else {
    // shard changed, extract and check TopShardBlockDescr from collated data
    LOG(DEBUG) << "shard " << shard.to_str() << " changed from " << old->top_block_id().to_str() << " to "
               << info.top_block_id().to_str();
    if (info.reg_mc_seqno_ != id_.seqno()) {
      return reject_query(PSTRING() << "shard information for block "s << info.top_block_id().to_str()
                                    << " has been updated in the new shard configuration, but it has reg_mc_seqno="
                                    << info.reg_mc_seqno_ << " different from that of the current block "
                                    << id_.seqno());
    }
    td::BitArray<96> key;
    key.bits().store_int(shard.workchain, 32);
    (key.bits() + 32).store_uint(shard.shard, 64);
    try {
      auto tbd_ref = top_shard_descr_dict_ ? top_shard_descr_dict_->lookup_ref(key) : Ref<vm::Cell>{};
      if (tbd_ref.is_null()) {
        return reject_query("no ShardTopBlockDescr for newly-registered shard "s + info.top_block_id().to_str() +
                            " is present in collated data");
      }
      auto res = ShardTopBlockDescrQ::fetch(std::move(tbd_ref), is_fake_);
      if (res.is_error()) {
        return reject_query("cannot unpack ShardTopBlockDescr for "s + shard.to_str() +
                            " contained in collated data : "s + res.move_as_error().to_string());
      }
      auto sh_bd = res.move_as_ok();
      CHECK(sh_bd.not_null());
      if (sh_bd->block_id() != info.top_block_id()) {
        return reject_query("ShardTopBlockDescr for shard "s + shard.to_str() + " is for new block " +
                            sh_bd->block_id().to_str() + " instead of " + info.top_block_id().to_str() +
                            " declared in new shardchain configuration");
      }
      // following checks are similar to those of Collator::import_new_shard_top_blocks()
      int res_flags = 0;
      auto chk_res = sh_bd->prevalidate(mc_blkid_, mc_state_,
                                        ShardTopBlockDescrQ::fail_new | ShardTopBlockDescrQ::fail_too_new, res_flags);
      if (chk_res.is_error()) {
        return reject_query(PSTRING() << "ShardTopBlockDescr for " << sh_bd->block_id().to_str()
                                      << " is invalid: res_flags=" << res_flags << " "
                                      << chk_res.move_as_error().to_string());
      }
      int chain_len = chk_res.move_as_ok();
      if (chain_len <= 0 || chain_len > 8) {
        return reject_query(PSTRING() << "ShardTopBlockDescr for " << sh_bd->block_id().to_str()
                                      << " is invalid: its chain length is " << chain_len << " (not in range 1..8)");
      }
      if (sh_bd->generated_at() > now_) {
        return reject_query(PSTRING() << "ShardTopBlockDescr for " << sh_bd->block_id().to_str()
                                      << " is invalid: it claims to be generated at " << sh_bd->generated_at()
                                      << " while it is still " << now_);
      }
      Ref<block::McShardHash> descr = sh_bd->get_top_descr(chain_len);
      CHECK(descr.not_null());
      CHECK(descr->top_block_id() == sh_bd->block_id());
      auto start_blks = sh_bd->get_prev_at(chain_len);
      auto res2 = old_shard_conf_->may_update_shard_block_info(descr, start_blks, start_lt_);
      if (res2.is_error()) {
        return reject_query("new top shard block "s + sh_bd->block_id().to_str() +
                            " cannot be added to shard configuration: " + res2.move_as_error().to_string());
      }
      if (!descr->basic_info_equal(info, true, false)) {
        return reject_query(
            "shard information for block "s + info.top_block_id().to_str() +
            " listed in new shard configuration differs from that present in ShardTopBlockDescr (and block header)");
      }
      // all fields in info and descr are equal
      // except fsm*, before_merge_, next_catchain_seqno_
      // of these, only next_catchain_seqno_ makes sense in descr
      cc_seqno = descr->next_catchain_seqno_;
      // check that there is a corresponding record in ShardFees
      auto import = fees_import_dict_->lookup(key);
      if (import.is_null()) {
        if (!descr->fees_collected_.is_zero()) {
          return reject_query("new shard top block "s + sh_bd->block_id().to_str() +
                              " has been registered and has non-zero collected fees " +
                              descr->fees_collected_.to_str() + ", but there is no corresponding entry in ShardFees");
        }
      } else {
        block::gen::ShardFeeCreated::Record fc;
        block::CurrencyCollection import_fees, funds_created;
        if (!(tlb::csr_unpack(import, fc) && import_fees.validate_unpack(std::move(fc.fees)) &&
              funds_created.validate_unpack(std::move(fc.create)))) {
          return reject_query("ShardFees record with key "s + key.to_hex() +
                              " does not contain a valid CurrencyCollection");
        }
        if (import_fees != descr->fees_collected_) {
          return reject_query("ShardFees record for new shard top block "s + sh_bd->block_id().to_str() +
                              " declares fees_collected=" + import_fees.to_str() +
                              ", but the shard configuration contains a different value " +
                              descr->fees_collected_.to_str());
        }
        if (funds_created != descr->funds_created_) {
          return reject_query("ShardFees record for new shard top block "s + sh_bd->block_id().to_str() +
                              " declares funds_created=" + funds_created.to_str() +
                              ", but the shard configuration contains a different value " +
                              descr->funds_created_.to_str());
        }
      }
      // register shard block creators
      register_shard_block_creators(sh_bd->get_creator_list(chain_len));
      // ...
    } catch (vm::VmError& err) {
      return reject_query("incorrect ShardTopBlockDescr for "s + shard.to_str() +
                          " in collated data : " + err.get_msg());
    }
    if (ton::shard_is_parent(old->shard(), shard)) {
      // shard has been split
      LOG(INFO) << "detected shard split " << old->shard().to_str() << " -> " << shard.to_str();
      // ...
    } else if (ton::shard_is_parent(shard, old->shard())) {
      // shard has been merged
      auto old2 = old_shard_conf_->get_shard_hash(shard + 1, false);
      CHECK(old2.not_null());
      if (!ton::shard_is_sibling(old->shard(), old2->shard())) {
        return reject_query("shard "s + shard.to_str() + " has been impossibly merged from more than two shards " +
                            old->shard().to_str() + ", " + old2->shard().to_str() + " and others");
      }
      LOG(INFO) << "detected shard merge " << old->shard().to_str() << " + " << old2->shard().to_str() << " -> "
                << shard.to_str();
      // ...
    } else if (shard == old->shard()) {
      // shard updated without split/merge
      prev = old;
      // ...
    } else {
      return reject_query("new configuration contains shard "s + shard.to_str() +
                          " that could not be obtained from previously existing shard " + old->shard().to_str());
      // ...
    }
  }
  if (prev.not_null()) {
    // shard was not created, split or merged; it is a successor of `prev`
    old_before_merge = prev->before_merge_;
    if (!prev->is_fsm_none() && !prev->fsm_equal(info) && now_ < prev->fsm_utime_end() && !info.before_split_) {
      return reject_query("future split/merge information for shard "s + shard.to_str() +
                          " has been arbitrarily changed without a good reason");
    }
    fsm_inherited = !prev->is_fsm_none() && prev->fsm_equal(info);
    if (fsm_inherited && (now_ > prev->fsm_utime_end() || info.before_split_)) {
      return reject_query(
          PSTRING() << "future split/merge information for shard " << shard.to_str()
                    << "has been carried on to the new shard configuration, but it is either expired (expire time "
                    << prev->fsm_utime_end() << ", now " << now_ << "), or before_split bit has been set ("
                    << (int)info.before_split_ << ")");
    }
  } else {
    // shard was created, split or merged
    if (info.before_split_) {
      return reject_query("a newly-created, split or merged shard "s + shard.to_str() +
                          " cannot have before_split set immediately after");
    }
  }
  unsigned depth = ton::shard_prefix_length(shard);
  bool split_cond = ((info.want_split_ || depth < wc_info->min_split) && depth < wc_info->max_split && depth < 60);
  bool merge_cond = !info.before_split_ && depth > wc_info->min_split &&
                    (info.want_merge_ || depth > wc_info->max_split) && sibling && !sibling->before_split_ &&
                    (sibling->want_merge_ || depth > wc_info->max_split);
  if (!fsm_inherited && !info.is_fsm_none()) {
    if (info.fsm_utime() < now_ || info.fsm_utime_end() <= info.fsm_utime() ||
        info.fsm_utime_end() < info.fsm_utime() + wc_info->min_split_merge_interval ||
        info.fsm_utime_end() > now_ + wc_info->max_split_merge_delay) {
      return reject_query(PSTRING() << "incorrect future split/merge interval " << info.fsm_utime() << " .. "
                                    << info.fsm_utime_end() << " set for shard " << shard.to_str()
                                    << " in new shard configuration (it is " << now_ << " now)");
    }
    if (info.is_fsm_split() && !split_cond) {
      return reject_query("announcing future split for shard "s + shard.to_str() +
                          " in new shard configuration, but split conditions are not met");
    }
    if (info.is_fsm_merge() && !merge_cond) {
      return reject_query("announcing future merge for shard "s + shard.to_str() +
                          " in new shard configuration, but merge conditions are not met");
    }
  }
  if (info.is_fsm_merge() && (!sibling || sibling->before_split_)) {
    return reject_query(
        "future merge for shard "s + shard.to_str() +
        " is still set in the new shard configuration, but its sibling is absent or has before_split set");
  }
  if (info.before_merge_) {
    if (!sibling || !sibling->before_merge_) {
      return reject_query("before_merge set for shard "s + shard.to_str() +
                          " in shard configuration, but not for its sibling");
    }
    if (!info.is_fsm_merge()) {
      return reject_query(
          "before_merge set for shard "s + shard.to_str() +
          " in shard configuration, but it has not been announced in future split/merge for this shard");
    }
    if (!merge_cond) {
      return reject_query("before_merge set for shard "s + shard.to_str() +
                          " in shard configuration, but merge conditions are not met");
    }
  }
  bool cc_updated = (info.next_catchain_seqno_ != cc_seqno);
  if (info.next_catchain_seqno_ != cc_seqno + (unsigned)cc_updated) {
    return reject_query(PSTRING() << "new shard configuration for shard " << shard.to_str()
                                  << " changed catchain seqno from " << cc_seqno << " to " << info.next_catchain_seqno_
                                  << " (only updates by at most one are allowed)");
  }
  if (!cc_updated && update_shard_cc_) {
    return reject_query(PSTRING() << "new shard configuration for shard " << shard.to_str()
                                  << " has unchanged catchain seqno " << cc_seqno
                                  << ", but it must have been updated for all shards");
  }
  bool bm_cleared = !info.before_merge_ && old_before_merge;
  if (!cc_updated && bm_cleared && !workchain_created) {
    return reject_query(PSTRING() << "new shard configuration for shard " << shard.to_str()
                                  << " has unchanged catchain seqno " << cc_seqno
                                  << " while the before_merge bit has been cleared");
  }
  if (cc_updated && !(update_shard_cc_ || bm_cleared)) {
    return reject_query(PSTRING() << "new shard configuration for shard " << shard.to_str()
                                  << " has increased catchain seqno " << cc_seqno << " without a good reason");
  }
  min_shard_ref_mc_seqno_ = std::min(min_shard_ref_mc_seqno_, info.min_ref_mc_seqno_);
  max_shard_utime_ = std::max(max_shard_utime_, info.gen_utime_);
  max_shard_lt_ = std::max(max_shard_lt_, info.end_lt_);
  return true;
}

/**
 * Checks the shard configuration in the masterchain.
 * Used in masterchain collator.
 * Checks old_shard_conf_ -> new_shard_conf_ transition using top_shard_descr_dict_ from collated data.
 * Similar to Collator::update_shard_config()
 *
 * @returns True if the shard layout is valid, false otherwise.
 */
bool ValidateQuery::check_shard_layout() {
  prev_now_ = config_->utime;
  if (prev_now_ > now_) {
    return reject_query(PSTRING() << "creation time is not monotonic: " << now_ << " after " << prev_now_);
  }
  auto ccvc = new_config_->get_catchain_validators_config();
  const auto& wc_set = new_config_->get_workchain_list();
  update_shard_cc_ = is_key_block_ || (now_ / ccvc.shard_cc_lifetime > prev_now_ / ccvc.shard_cc_lifetime);
  if (update_shard_cc_) {
    LOG(INFO) << "catchain_seqno of all shards must be updated";
  }

  WorkchainId wc_id{ton::workchainInvalid};
  Ref<block::WorkchainInfo> wc_info;

  if (!new_shard_conf_->process_sibling_shard_hashes([self = this, &wc_set, &wc_id, &wc_info, &ccvc](
                                                         block::McShardHash& cur, const block::McShardHash* sibling) {
        if (!cur.is_valid()) {
          return -2;
        }
        if (wc_id != cur.workchain()) {
          wc_id = cur.workchain();
          if (wc_id == ton::workchainInvalid || wc_id == ton::masterchainId) {
            self->reject_query(PSTRING() << "new shard configuration contains shards of invalid workchain " << wc_id);
            return -2;
          }
          auto it = wc_set.find(wc_id);
          if (it == wc_set.end()) {
            wc_info.clear();
          } else {
            wc_info = it->second;
          }
        }
        return self->check_one_shard(cur, sibling, wc_info.get(), ccvc) ? 0 : -1;
      })) {
    return reject_query("new shard configuration is invalid");
  }
  auto wc_list = old_shard_conf_->get_workchains();
  for (auto x : wc_list) {
    if (!new_shard_conf_->has_workchain(x)) {
      return reject_query(PSTRING() << "shards of workchain " << x
                                    << " existed in previous shardchain configuration, but are absent from new");
    }
  }
  for (const auto& pair : wc_set) {
    if (pair.second->active && !new_shard_conf_->has_workchain(pair.first)) {
      return reject_query(PSTRING() << "workchain " << pair.first
                                    << " is active, but is absent from new shard configuration");
    }
  }
  return check_mc_validator_info(is_key_block_ || (now_ / ccvc.mc_cc_lifetime > prev_now_ / ccvc.mc_cc_lifetime));
}

/**
 * Registers the shard block creators to block_create_count_
 * Similar to Collator::register_shard_block_creators
 *
 * @param creator_list A vector of Bits256 representing the shard block creators.
 *
 * @returns True if the registration was successful, False otherwise.
 */
bool ValidateQuery::register_shard_block_creators(std::vector<td::Bits256> creator_list) {
  for (const auto& x : creator_list) {
    LOG(DEBUG) << "registering block creator " << x.to_hex();
    if (!x.is_zero()) {
      auto res = block_create_count_.emplace(x, 1);
      if (!res.second) {
        (res.first->second)++;
      }
      block_create_total_++;
    }
  }
  return true;
}

/**
 * Checks that the current validator set is entitled to create blocks in this shard and has a correct catchain seqno.
 * Similar to Collator::check_cur_validator_set()
 *
 * @returns True if the current validator set is valid, false otherwise.
 */
bool ValidateQuery::check_cur_validator_set() {
  CatchainSeqno cc_seqno = 0;
  auto nodes = config_->compute_validator_set_cc(shard_, now_, &cc_seqno);
  if (nodes.empty()) {
    return reject_query("cannot compute validator set for shard "s + shard_.to_str() + " from old masterchain state");
  }
  std::vector<ValidatorDescr> export_nodes;
  if (validator_set_.not_null()) {
    if (validator_set_->get_catchain_seqno() != cc_seqno) {
      return reject_query(PSTRING() << "current validator set catchain seqno mismatch: this validator set has cc_seqno="
                                    << validator_set_->get_catchain_seqno() << ", only validator set with cc_seqno="
                                    << cc_seqno << " is entitled to create block " << id_.to_str());
    }
    export_nodes = validator_set_->export_vector();
  }
  if (export_nodes != nodes /* && !is_fake_ */) {
    return reject_query("current validator set mismatch: this validator set is not entitled to create block "s +
                        id_.to_str());
  }
  return true;
}

/**
 * Checks validator_info in mc_state_extra.
 * NB: could be run in parallel to 4. of Collator::create_mc_state_extra()
 *
 * @param update_mc_cc Flag indicating whether the masterchain catchain seqno should be updated.
 *
 * @returns True if the validator information is valid, false otherwise.
 */
bool ValidateQuery::check_mc_validator_info(bool update_mc_cc) {
  block::gen::McStateExtra::Record old_state_extra;
  block::gen::ValidatorInfo::Record old_val_info;
  if (!(tlb::unpack_cell(config_->get_state_extra_root(), old_state_extra) &&
        tlb::csr_unpack(old_state_extra.r1.validator_info, old_val_info))) {
    return soft_reject_query("cannot unpack ValidatorInfo from McStateExtra of old masterchain state");
  }
  block::gen::McStateExtra::Record state_extra;
  block::gen::ValidatorInfo::Record val_info;
  if (!(tlb::unpack_cell(new_config_->get_state_extra_root(), state_extra) &&
        tlb::csr_unpack(state_extra.r1.validator_info, val_info))) {
    return reject_query("cannot unpack ValidatorInfo from McStateExtra of new masterchain state");
  }
  bool cc_updated = (val_info.catchain_seqno != old_val_info.catchain_seqno);
  if (val_info.catchain_seqno != old_val_info.catchain_seqno + (unsigned)cc_updated) {
    return reject_query(PSTRING() << "new masterchain state increased masterchain catchain seqno from "
                                  << old_val_info.catchain_seqno << " to " << val_info.catchain_seqno
                                  << " (only updates by at most one are allowed)");
  }
  if (cc_updated != update_mc_cc) {
    return reject_query(cc_updated ? "masterchain catchain seqno increased without any reason"
                                   : "masterchain catchain seqno unchanged while it had to");
  }
  auto nodes = new_config_->compute_validator_set(shard_, now_, val_info.catchain_seqno);
  if (nodes.empty()) {
    return reject_query("cannot compute next masterchain validator set from new masterchain state");
  }

  auto vlist_hash = block::compute_validator_set_hash(/* val_info.catchain_seqno */ 0, shard_, std::move(nodes));
  if (val_info.validator_list_hash_short != vlist_hash) {
    return reject_query(PSTRING() << "new masterchain validator list hash incorrect hash: expected " << vlist_hash
                                  << ", found val_info.validator_list_hash_short");
  }
  LOG(INFO) << "masterchain validator set hash changed from " << old_val_info.validator_list_hash_short << " to "
            << vlist_hash;
  if (val_info.nx_cc_updated != (cc_updated & update_shard_cc_)) {
    return reject_query(PSTRING() << "val_info.nx_cc_updated has incorrect value " << val_info.nx_cc_updated);
  }
  return true;
}

/**
 * Checks if the Unix time and logical time of the block are valid.
 *
 * @returns True if the utime and logical time pass checks, False otherwise.
 */
bool ValidateQuery::check_utime_lt() {
  if (start_lt_ <= ps_.lt_) {
    return reject_query(PSTRING() << "block has start_lt " << start_lt_ << " less than or equal to lt " << ps_.lt_
                                  << " of the previous state");
  }
  if (now_ <= ps_.utime_) {
    return reject_query(PSTRING() << "block has creation time " << now_
                                  << " less than or equal to that of the previous state (" << ps_.utime_ << ")");
  }
  if (now_ <= config_->utime) {
    return reject_query(PSTRING() << "block has creation time " << now_
                                  << " less than or equal to that of the reference masterchain state ("
                                  << config_->utime << ")");
  }
  /*
  if (now_ > (unsigned)std::time(nullptr) + 15) {
    return reject_query(PSTRING() << "block has creation time " << now_ << " too much in the future (it is only " << (unsigned)std::time(nullptr) << " now)");
  }
  */
  if (start_lt_ <= config_->lt) {
    return reject_query(PSTRING() << "block has start_lt " << start_lt_ << " less than or equal to lt " << config_->lt
                                  << " of the reference masterchain state");
  }
  auto lt_bound = std::max(ps_.lt_, std::max(config_->lt, max_shard_lt_));
  if (start_lt_ > lt_bound + config_->get_lt_align() * 4) {
    return reject_query(PSTRING() << "block has start_lt " << start_lt_
                                  << " which is too large without a good reason (lower bound is " << lt_bound + 1
                                  << ")");
  }
  if (is_masterchain() && start_lt_ - ps_.lt_ > config_->get_max_lt_growth()) {
    return reject_query(PSTRING() << "block increases logical time from previous state by " << start_lt_ - ps_.lt_
                                  << " which exceeds the limit (" << config_->get_max_lt_growth() << ")");
  }
  if (end_lt_ - start_lt_ > block_limits_->lt_delta.hard()) {
    return reject_query(PSTRING() << "block increased logical time by " << end_lt_ - start_lt_
                                  << " which is larger than the hard limit " << block_limits_->lt_delta.hard());
  }
  return true;
}

/**
 * Reads the size of the outbound message queue from the previous state(s), or requests it if needed.
 *
 * @returns True if the request was successful, false otherwise.
 */
bool ValidateQuery::prepare_out_msg_queue_size() {
  if (ps_.out_msg_queue_size_) {
    // if after_split then out_msg_queue_size is always present, since it is calculated during split
    old_out_msg_queue_size_ = ps_.out_msg_queue_size_.value();
    out_msg_queue_size_known_ = true;
    have_out_msg_queue_size_in_state_ = true;
    return true;
  }
  if (!store_out_msg_queue_size_) {  // Don't need it
    return true;
  }
  old_out_msg_queue_size_ = 0;
  out_msg_queue_size_known_ = true;
  for (size_t i = 0; i < prev_blocks.size(); ++i) {
    ++pending;
    send_closure_later(manager, &ValidatorManager::get_out_msg_queue_size, prev_blocks[i],
                       [self = get_self(), i](td::Result<td::uint64> res) {
                         td::actor::send_closure(std::move(self), &ValidateQuery::got_out_queue_size, i,
                                                 std::move(res));
                       });
  }
  return true;
}

/**
 * Handles the result of obtaining the size of the outbound message queue.
 *
 * If the block is after merge then the two sizes are added.
 *
 * @param i The index of the previous block (0 or 1).
 * @param res The result object containing the size of the queue.
 */
void ValidateQuery::got_out_queue_size(size_t i, td::Result<td::uint64> res) {
  --pending;
  if (res.is_error()) {
    fatal_error(
        res.move_as_error_prefix(PSTRING() << "failed to get message queue size from prev block #" << i << ": "));
    return;
  }
  td::uint64 size = res.move_as_ok();
  LOG(DEBUG) << "got outbound queue size from prev block #" << i << ": " << size;
  old_out_msg_queue_size_ += size;
  try_validate();
}

/*
 *
 *  METHODS CALLED FROM try_validate() stage 1
 *
 */

/**
 * Adjusts one entry from the processed up to information using the masterchain state that is referenced in the entry.
 * Almost the same as in Collator (but it can take into account the new state of the masterchain).
 *
 * @param proc The MsgProcessedUpto object.
 * @param owner The shard that the MsgProcessesUpto information is taken from.
 * @param allow_cur Allow using the new state of the msaterchain.
 *
 * @returns True if the processed up to information was successfully adjusted, false otherwise.
 */
bool ValidateQuery::fix_one_processed_upto(block::MsgProcessedUpto& proc, ton::ShardIdFull owner, bool allow_cur) {
  if (proc.compute_shard_end_lt) {
    return true;
  }
  auto seqno = std::min(proc.mc_seqno, mc_seqno_);
  if (allow_cur && is_masterchain() && proc.mc_seqno == id_.seqno() && proc.mc_seqno == mc_seqno_ + 1) {
    seqno = id_.seqno();
    CHECK(new_config_);
    proc.compute_shard_end_lt = new_config_->get_compute_shard_end_lt_func();
  } else {
    auto state = get_aux_mc_state(seqno);
    if (state.is_null()) {
      return fatal_error(
          -666, PSTRING() << "cannot obtain masterchain state with seqno " << seqno << " (originally required "
                          << proc.mc_seqno << ") in a MsgProcessedUpto record for "
                          << ton::ShardIdFull{owner.workchain, proc.shard}.to_str() << " owned by " << owner.to_str());
    }
    proc.compute_shard_end_lt = state->get_config()->get_compute_shard_end_lt_func();
  }
  return (bool)proc.compute_shard_end_lt;
}

/**
 * Adjusts the processed up to collection using the using the auxilliary masterchain states.
 * Almost the same as in Collator.
 *
 * @param upto The MsgProcessedUptoCollection to be adjusted.
 * @param allow_cur Allow using the new state of the msaterchain.
 *
 * @returns True if all entries were successfully adjusted, False otherwise.
 */
bool ValidateQuery::fix_processed_upto(block::MsgProcessedUptoCollection& upto, bool allow_cur) {
  for (auto& entry : upto.list) {
    if (!fix_one_processed_upto(entry, upto.owner, allow_cur)) {
      return false;
    }
  }
  return true;
}

/**
 * Adjusts the processed_upto values for all shard states, including neighbors.
 *
 * @returns True if all processed_upto values were successfully adjusted, false otherwise.
 */
bool ValidateQuery::fix_all_processed_upto() {
  CHECK(ps_.processed_upto_);
  if (!fix_processed_upto(*ps_.processed_upto_)) {
    return fatal_error("Cannot adjust old ProcessedUpto of our shard state");
  }
  if (sibling_processed_upto_ && !fix_processed_upto(*sibling_processed_upto_)) {
    return fatal_error("Cannot adjust old ProcessedUpto of the shard state of our virtual sibling");
  }
  if (!fix_processed_upto(*ns_.processed_upto_, true)) {
    return fatal_error("Cannot adjust new ProcessedUpto of our shard state");
  }
  for (auto& descr : neighbors_) {
    CHECK(descr.processed_upto);
    if (!fix_processed_upto(*descr.processed_upto)) {
      return fatal_error("Cannot adjust ProcessedUpto of neighbor "s + descr.blk_.to_str());
    }
  }
  return true;
}

/**
 * Adds trivials neighbor after merging two shards.
 * Trivial neighbors are the two previous blocks.
 * Almost the same as in Collator.
 *
 * @returns True if the operation is successful, false otherwise.
 */
bool ValidateQuery::add_trivial_neighbor_after_merge() {
  LOG(DEBUG) << "in add_trivial_neighbor_after_merge()";
  CHECK(prev_blocks.size() == 2);
  int found = 0;
  std::size_t n = neighbors_.size();
  for (std::size_t i = 0; i < n; i++) {
    auto& nb = neighbors_.at(i);
    if (ton::shard_intersects(nb.shard(), shard_)) {
      ++found;
      LOG(DEBUG) << "neighbor #" << i << " : " << nb.blk_.to_str() << " intersects our shard " << shard_.to_str();
      if (!ton::shard_is_parent(shard_, nb.shard()) || found > 2) {
        return fatal_error("impossible shard configuration in add_trivial_neighbor_after_merge()");
      }
      auto prev_shard = prev_blocks.at(found - 1).shard_full();
      if (nb.shard() != prev_shard) {
        return fatal_error("neighbor shard "s + nb.shard().to_str() + " does not match that of our ancestor " +
                           prev_shard.to_str());
      }
      if (found == 1) {
        nb.set_queue_root(ps_.out_msg_queue_->get_root_cell());
        nb.processed_upto = ps_.processed_upto_;
        nb.blk_.id.shard = shard_.shard;
        LOG(DEBUG) << "adjusted neighbor #" << i << " : " << nb.blk_.to_str()
                   << " with shard expansion (immediate after-merge adjustment)";
      } else {
        LOG(DEBUG) << "disabling neighbor #" << i << " : " << nb.blk_.to_str() << " (immediate after-merge adjustment)";
        nb.disable();
      }
    }
  }
  CHECK(found == 2);
  return true;
}

/**
 * Adds a trivial neighbor.
 * A trivial neighbor is the previous block.
 * Almost the same as in Collator.
 *
 * @returns True if the operation is successful, false otherwise.
 */
bool ValidateQuery::add_trivial_neighbor() {
  LOG(DEBUG) << "in add_trivial_neighbor()";
  if (after_merge_) {
    return add_trivial_neighbor_after_merge();
  }
  CHECK(prev_blocks.size() == 1);
  if (!prev_blocks[0].seqno()) {
    // skipping
    LOG(DEBUG) << "no trivial neighbor because previous block has zero seqno";
    return true;
  }
  CHECK(prev_state_root_.not_null());
  auto descr_ref = block::McShardDescr::from_state(prev_blocks[0], prev_state_root_);
  if (descr_ref.is_null()) {
    return reject_query("cannot deserialize header of previous state");
  }
  CHECK(descr_ref.not_null());
  CHECK(descr_ref->blk_ == prev_blocks[0]);
  CHECK(ps_.out_msg_queue_);
  ton::ShardIdFull prev_shard = descr_ref->shard();
  // Possible cases are:
  // 1. prev_shard = shard = one of neighbors
  //    => replace neighbor by (more recent) prev_shard info
  // 2. shard is child of prev_shard = one of neighbors
  //    => after_split must be set;
  //       replace neighbor by new split data (and shrink its shard);
  //       insert new virtual neighbor (our future sibling).
  // 3. prev_shard = shard = child of one of neighbors
  //    => after_split must be clear (we are continuing an after-split chain);
  //       make our virtual sibling from the neighbor (split its queue);
  //       insert ourselves from prev_shard data
  // In all of the above cases, our shard intersects exactly one neighbor, which has the same shard or its parent.
  // 4. there are two neighbors intersecting shard = prev_shard, which are its children.
  // 5. there are two prev_shards, the two children of shard, and two neighbors coinciding with prev_shards
  int found = 0, cs = 0;
  std::size_t n = neighbors_.size();
  for (std::size_t i = 0; i < n; i++) {
    auto& nb = neighbors_.at(i);
    if (ton::shard_intersects(nb.shard(), shard_)) {
      ++found;
      LOG(DEBUG) << "neighbor #" << i << " : " << nb.blk_.to_str() << " intersects our shard " << shard_.to_str();
      if (nb.shard() == prev_shard) {
        if (prev_shard == shard_) {
          // case 1. Normal.
          CHECK(found == 1);
          nb = *descr_ref;
          nb.set_queue_root(ps_.out_msg_queue_->get_root_cell());
          nb.processed_upto = ps_.processed_upto_;
          LOG(DEBUG) << "adjusted neighbor #" << i << " : " << nb.blk_.to_str() << " (simple replacement)";
          cs = 1;
        } else if (ton::shard_is_parent(nb.shard(), shard_)) {
          // case 2. Immediate after-split.
          CHECK(found == 1);
          CHECK(after_split_);
          CHECK(sibling_out_msg_queue_);
          CHECK(sibling_processed_upto_);
          neighbors_.emplace_back(*descr_ref);
          auto& nb2 = neighbors_.at(i);
          nb2.set_queue_root(sibling_out_msg_queue_->get_root_cell());
          nb2.processed_upto = sibling_processed_upto_;
          nb2.blk_.id.shard = ton::shard_sibling(shard_.shard);
          LOG(DEBUG) << "adjusted neighbor #" << i << " : " << nb2.blk_.to_str()
                     << " with shard shrinking to our sibling (immediate after-split adjustment)";
          auto& nb1 = neighbors_.at(n);
          nb1.set_queue_root(ps_.out_msg_queue_->get_root_cell());
          nb1.processed_upto = ps_.processed_upto_;
          nb1.blk_.id.shard = shard_.shard;
          LOG(DEBUG) << "created neighbor #" << n << " : " << nb1.blk_.to_str()
                     << " with shard shrinking to our (immediate after-split adjustment)";
          cs = 2;
        } else {
          return fatal_error("impossible shard configuration in add_trivial_neighbor()");
        }
      } else if (ton::shard_is_parent(nb.shard(), shard_) && shard_ == prev_shard) {
        // case 3. Continued after-split
        CHECK(found == 1);
        CHECK(!after_split_);
        CHECK(!sibling_out_msg_queue_);
        CHECK(!sibling_processed_upto_);
        neighbors_.emplace_back(*descr_ref);
        auto& nb2 = neighbors_.at(i);
        auto sib_shard = ton::shard_sibling(shard_);
        // compute the part of virtual sibling's OutMsgQueue with destinations in our shard
        sibling_out_msg_queue_ =
            std::make_unique<vm::AugmentedDictionary>(nb2.outmsg_root, 352, block::tlb::aug_OutMsgQueue);
        td::BitArray<96> pfx;
        pfx.bits().store_int(shard_.workchain, 32);
        (pfx.bits() + 32).store_uint(shard_.shard, 64);
        int l = ton::shard_prefix_length(shard_);
        CHECK(sibling_out_msg_queue_->cut_prefix_subdict(pfx.bits(), 32 + l));
        int res2 = block::filter_out_msg_queue(*sibling_out_msg_queue_, nb2.shard(), sib_shard);
        if (res2 < 0) {
          return fatal_error("cannot filter virtual sibling's OutMsgQueue from that of the last common ancestor");
        }
        nb2.set_queue_root(sibling_out_msg_queue_->get_root_cell());
        if (!nb2.processed_upto->split(sib_shard)) {
          return fatal_error("error splitting ProcessedUpto for our virtual sibling");
        }
        nb2.blk_.id.shard = ton::shard_sibling(shard_.shard);
        LOG(DEBUG) << "adjusted neighbor #" << i << " : " << nb2.blk_.to_str()
                   << " with shard shrinking to our sibling (continued after-split adjustment)";
        auto& nb1 = neighbors_.at(n);
        nb1.set_queue_root(ps_.out_msg_queue_->get_root_cell());
        nb1.processed_upto = ps_.processed_upto_;
        LOG(DEBUG) << "created neighbor #" << n << " : " << nb1.blk_.to_str()
                   << " from our preceding state (continued after-split adjustment)";
        cs = 3;
      } else if (ton::shard_is_parent(shard_, nb.shard()) && shard_ == prev_shard) {
        // case 4. Continued after-merge.
        if (found == 1) {
          cs = 4;
        }
        CHECK(cs == 4);
        CHECK(found <= 2);
        if (found == 1) {
          nb = *descr_ref;
          nb.set_queue_root(ps_.out_msg_queue_->get_root_cell());
          nb.processed_upto = ps_.processed_upto_;
          LOG(DEBUG) << "adjusted neighbor #" << i << " : " << nb.blk_.to_str()
                     << " with shard expansion (continued after-merge adjustment)";
        } else {
          LOG(DEBUG) << "disabling neighbor #" << i << " : " << nb.blk_.to_str()
                     << " (continued after-merge adjustment)";
          nb.disable();
        }
      } else {
        return fatal_error("impossible shard configuration in add_trivial_neighbor()");
      }
    }
  }
  CHECK(found && cs);
  CHECK(found == (1 + (cs == 4)));
  return true;
}

/**
 * Unpacks block data and performs validation checks.
 *
 * @returns True if the block data is successfully unpacked and passes all validation checks, false otherwise.
 */
bool ValidateQuery::unpack_block_data() {
  LOG(DEBUG) << "unpacking block structures";
  block::gen::Block::Record blk;
  block::gen::BlockExtra::Record extra;
  if (!(tlb::unpack_cell(block_root_, blk) && tlb::unpack_cell(blk.extra, extra))) {
    return reject_query("cannot unpack Block header");
  }
  auto inmsg_cs = vm::load_cell_slice_ref(std::move(extra.in_msg_descr));
  auto outmsg_cs = vm::load_cell_slice_ref(std::move(extra.out_msg_descr));
  // run some hand-written checks from block::tlb::
  // (automatic tests from block::gen:: have been already run for the entire block)
  if (!block::tlb::t_InMsgDescr.validate_upto(10000000, *inmsg_cs)) {
    return reject_query("InMsgDescr of the new block failed to pass handwritten validity tests");
  }
  if (!block::tlb::t_OutMsgDescr.validate_upto(10000000, *outmsg_cs)) {
    return reject_query("OutMsgDescr of the new block failed to pass handwritten validity tests");
  }
  if (!block::tlb::t_ShardAccountBlocks.validate_ref(10000000, extra.account_blocks)) {
    return reject_query("ShardAccountBlocks of the new block failed to pass handwritten validity tests");
  }
  in_msg_dict_ = std::make_unique<vm::AugmentedDictionary>(std::move(inmsg_cs), 256, block::tlb::aug_InMsgDescr);
  out_msg_dict_ = std::make_unique<vm::AugmentedDictionary>(std::move(outmsg_cs), 256, block::tlb::aug_OutMsgDescr);
  account_blocks_dict_ = std::make_unique<vm::AugmentedDictionary>(
      vm::load_cell_slice_ref(std::move(extra.account_blocks)), 256, block::tlb::aug_ShardAccountBlocks);
  LOG(DEBUG) << "validating InMsgDescr";
  if (!in_msg_dict_->validate_all()) {
    return reject_query("InMsgDescr dictionary is invalid");
  }
  LOG(DEBUG) << "validating OutMsgDescr";
  if (!out_msg_dict_->validate_all()) {
    return reject_query("OutMsgDescr dictionary is invalid");
  }
  LOG(DEBUG) << "validating ShardAccountBlocks";
  if (!account_blocks_dict_->validate_all()) {
    return reject_query("ShardAccountBlocks dictionary is invalid");
  }
  return unpack_precheck_value_flow(std::move(blk.value_flow));
}

/**
 * Validates and unpacks the value flow of a new block.
 *
 * @param value_flow_root The root of the value flow to be unpacked and validated.
 *
 * @returns True if the value flow is valid and unpacked successfully, false otherwise.
 */
bool ValidateQuery::unpack_precheck_value_flow(Ref<vm::Cell> value_flow_root) {
  vm::CellSlice cs{vm::NoVmOrd(), value_flow_root};
  if (!(cs.is_valid() && value_flow_.fetch(cs) && cs.empty_ext())) {
    return reject_query("cannot unpack ValueFlow of the new block "s + id_.to_str());
  }
  std::ostringstream os;
  value_flow_.show(os);
  LOG(DEBUG) << "value flow: " << os.str();
  if (!value_flow_.validate()) {
    LOG(INFO) << "invalid value flow: " << os.str();
    return reject_query("ValueFlow of block "s + id_.to_str() + " is invalid (in-balance is not equal to out-balance)");
  }
  if (!is_masterchain() && !value_flow_.minted.is_zero()) {
    LOG(INFO) << "invalid value flow: " << os.str();
    return reject_query("ValueFlow of block "s + id_.to_str() +
                        " is invalid (non-zero minted value in a non-masterchain block)");
  }
  if (!is_masterchain() && !value_flow_.recovered.is_zero()) {
    LOG(INFO) << "invalid value flow: " << os.str();
    return reject_query("ValueFlow of block "s + id_.to_str() +
                        " is invalid (non-zero recovered value in a non-masterchain block)");
  }
  if (!is_masterchain() && !value_flow_.burned.is_zero()) {
    LOG(INFO) << "invalid value flow: " << os.str();
    return reject_query("ValueFlow of block "s + id_.to_str() +
                        " is invalid (non-zero burned value in a non-masterchain block)");
  }
  if (!value_flow_.recovered.is_zero() && recover_create_msg_.is_null()) {
    return reject_query("ValueFlow of block "s + id_.to_str() +
                        " has a non-zero recovered fees value, but there is no recovery InMsg");
  }
  if (value_flow_.recovered.is_zero() && recover_create_msg_.not_null()) {
    return reject_query("ValueFlow of block "s + id_.to_str() +
                        " has a zero recovered fees value, but there is a recovery InMsg");
  }
  if (!value_flow_.minted.is_zero() && mint_msg_.is_null()) {
    return reject_query("ValueFlow of block "s + id_.to_str() +
                        " has a non-zero minted value, but there is no mint InMsg");
  }
  if (value_flow_.minted.is_zero() && mint_msg_.not_null()) {
    return reject_query("ValueFlow of block "s + id_.to_str() + " has a zero minted value, but there is a mint InMsg");
  }
  if (!value_flow_.minted.is_zero()) {
    block::CurrencyCollection to_mint;
    if (!compute_minted_amount(to_mint) || !to_mint.is_valid()) {
      return reject_query("cannot compute the correct amount of extra currencies to be minted");
    }
    if (value_flow_.minted != to_mint) {
      return reject_query("invalid extra currencies amount to be minted: declared "s + value_flow_.minted.to_str() +
                          ", expected " + to_mint.to_str());
    }
  }
  td::RefInt256 create_fee;
  if (is_masterchain()) {
    create_fee = masterchain_create_fee_;
  } else if (workchain() == basechainId) {
    create_fee = (basechain_create_fee_ >> ton::shard_prefix_length(shard_));
  } else {
    create_fee = td::make_refint(0);
  }
  if (value_flow_.created != block::CurrencyCollection{create_fee}) {
    return reject_query("ValueFlow of block "s + id_.to_str() + " declares block creation fee " +
                        value_flow_.created.to_str() + ", but the current configuration expects it to be " +
                        td::dec_string(create_fee));
  }
  if (!value_flow_.fees_imported.is_zero() && !is_masterchain()) {
    LOG(INFO) << "invalid value flow: " << os.str();
    return reject_query("ValueFlow of block "s + id_.to_str() +
                        " is invalid (non-zero fees_imported in a non-masterchain block)");
  }
  auto accounts_extra = ps_.account_dict_->get_root_extra();
  block::CurrencyCollection cc;
  if (!(accounts_extra.write().advance(5) && cc.unpack(std::move(accounts_extra)))) {
    return reject_query("cannot unpack CurrencyCollection from the root of old accounts dictionary");
  }
  if (cc != value_flow_.from_prev_blk) {
    return reject_query("ValueFlow for "s + id_.to_str() +
                        " declares from_prev_blk=" + value_flow_.from_prev_blk.to_str() +
                        " but the sum over all accounts present in the previous state is " + cc.to_str());
  }
  accounts_extra = ns_.account_dict_->get_root_extra();
  if (!(accounts_extra.write().advance(5) && cc.unpack(std::move(accounts_extra)))) {
    return reject_query("cannot unpack CurrencyCollection from the root of new accounts dictionary");
  }
  if (cc != value_flow_.to_next_blk) {
    return reject_query("ValueFlow for "s + id_.to_str() + " declares to_next_blk=" + value_flow_.to_next_blk.to_str() +
                        " but the sum over all accounts present in the new state is " + cc.to_str());
  }
  auto msg_extra = in_msg_dict_->get_root_extra();
  // block::gen::t_ImportFees.print(std::cerr, msg_extra);
  if (!(block::tlb::t_Grams.as_integer_skip_to(msg_extra.write(), import_fees_) && cc.unpack(std::move(msg_extra)))) {
    return reject_query("cannot unpack ImportFees from the augmentation of the InMsgDescr dictionary");
  }
  if (cc != value_flow_.imported) {
    return reject_query("ValueFlow for "s + id_.to_str() + " declares imported=" + value_flow_.imported.to_str() +
                        " but the sum over all inbound messages listed in InMsgDescr is " + cc.to_str());
  }
  if (!cc.unpack(out_msg_dict_->get_root_extra())) {
    return reject_query("cannot unpack CurrencyCollection from the augmentation of the InMsgDescr dictionary");
  }
  if (cc != value_flow_.exported) {
    return reject_query("ValueFlow for "s + id_.to_str() + " declares exported=" + value_flow_.exported.to_str() +
                        " but the sum over all outbound messages listed in OutMsgDescr is " + cc.to_str());
  }
  if (!transaction_fees_.validate_unpack(account_blocks_dict_->get_root_extra())) {
    return reject_query(
        "cannot unpack CurrencyCollection with total transaction fees from the augmentation of the ShardAccountBlocks "
        "dictionary");
  }
  if (is_masterchain()) {
    auto x = config_->get_burning_config().calculate_burned_fees(transaction_fees_ + import_fees_);
    fees_burned_ += x;
    total_burned_ += x;
  }
  return true;
}

/**
 * Computes the amount of extra currencies to be minted.
 * Similar to Collator::compute_minted_amount()
 *
 * @param to_mint A reference to the CurrencyCollection object to store the minted amount.
 *
 * @returns True if the computation is successful, false otherwise.
 */
bool ValidateQuery::compute_minted_amount(block::CurrencyCollection& to_mint) {
  if (!is_masterchain()) {
    return to_mint.set_zero();
  }
  to_mint.set_zero();
  auto cell = config_->get_config_param(7);
  if (cell.is_null()) {
    return true;
  }
  if (!block::tlb::t_ExtraCurrencyCollection.validate_ref(cell)) {
    LOG(WARNING) << "configuration parameter #7 does not contain a valid ExtraCurrencyCollection, minting disabled";
    return true;
  }
  vm::Dictionary dict{vm::load_cell_slice(cell).prefetch_ref(), 32}, dict2{ps_.global_balance_.extra, 32}, dict3{32};
  if (!dict.check_for_each([this, &dict2, &dict3](Ref<vm::CellSlice> value, td::ConstBitPtr key, int key_len) {
        CHECK(key_len == 32);
        int curr_id = (int)key.get_int(32);
        auto amount = block::tlb::t_VarUInteger_32.as_integer(value);
        if (amount.is_null() || !amount->is_valid()) {
          return reject_query(PSTRING() << "cannot parse amount of currency #" << curr_id
                                        << " to be minted from configuration parameter #7");
        }
        auto value2 = dict2.lookup(key, 32);
        auto amount2 = value2.not_null() ? block::tlb::t_VarUInteger_32.as_integer(value2) : td::make_refint(0);
        if (amount2.is_null() || !amount2->is_valid()) {
          return reject_query(PSTRING() << "cannot parse amount of currency #" << curr_id
                                        << " from old global balance");
        }
        auto delta = amount - amount2;
        int s = td::sgn(delta);
        if (s) {
          LOG(INFO) << "currency #" << curr_id << ": existing " << amount2 << ", required " << amount
                    << ", to be minted " << delta;
          if (s == 1 && curr_id) {
            vm::CellBuilder cb;
            return (block::tlb::t_VarUInteger_32.store_integer_ref(cb, delta) &&
                    dict3.set_builder(key, 32, cb, vm::Dictionary::SetMode::Add)) ||
                   reject_query(PSTRING() << "cannot add " << delta << " of currency #" << curr_id << " to be minted");
          }
        }
        return true;
      })) {
    return reject_query("error scanning extra currencies to be minted");
  }
  to_mint.extra = std::move(dict3).extract_root_cell();
  if (!to_mint.is_zero()) {
    LOG(INFO) << "new currencies to be minted: " << to_mint.to_str();
  }
  return true;
}

/**
 * Pre-validates the update of an account in a query.
 *
 * @param acc_id The 256-bit account address.
 * @param old_value The old value of the account serialized as ShardAccount. Can be null.
 * @param new_value The new value of the account serialized as ShardAccount. Can be null.
 *
 * @returns True if the accounts passes preliminary checks, false otherwise.
 */
bool ValidateQuery::precheck_one_account_update(td::ConstBitPtr acc_id, Ref<vm::CellSlice> old_value,
                                                Ref<vm::CellSlice> new_value) {
  LOG(DEBUG) << "checking update of account " << acc_id.to_hex(256);
  old_value = ps_.account_dict_->extract_value(std::move(old_value));
  new_value = ns_.account_dict_->extract_value(std::move(new_value));
  auto acc_blk_root = account_blocks_dict_->lookup(acc_id, 256);
  if (acc_blk_root.is_null()) {
    if (verbosity >= 3 * 0) {
      std::cerr << "state of account " << workchain() << ":" << acc_id.to_hex(256)
                << " in the old shardchain state:" << std::endl;
      if (old_value.not_null()) {
        block::gen::t_ShardAccount.print(std::cerr, *old_value);
      } else {
        std::cerr << "<absent>" << std::endl;
      }
      std::cerr << "state of account " << workchain() << ":" << acc_id.to_hex(256)
                << " in the new shardchain state:" << std::endl;
      if (new_value.not_null()) {
        block::gen::t_ShardAccount.print(std::cerr, *new_value);
      } else {
        std::cerr << "<absent>" << std::endl;
      }
    }
    return reject_query("the state of account "s + acc_id.to_hex(256) +
                        " changed in the new state with respect to the old state, but the block contains no "
                        "AccountBlock for this account");
  }
  if (new_value.not_null()) {
    if (!block::tlb::t_ShardAccount.validate_csr(10000, new_value)) {
      return reject_query("new state of account "s + acc_id.to_hex(256) +
                          " failed to pass hand-written validity checks for ShardAccount");
    }
  }
  block::gen::AccountBlock::Record acc_blk;
  block::gen::HASH_UPDATE::Record hash_upd;
  if (!(tlb::csr_unpack(std::move(acc_blk_root), acc_blk) &&
        tlb::type_unpack_cell(std::move(acc_blk.state_update), block::gen::t_HASH_UPDATE_Account, hash_upd))) {
    return reject_query("cannot extract (HASH_UPDATE Account) from the AccountBlock of "s + acc_id.to_hex(256));
  }
  if (acc_blk.account_addr != acc_id) {
    return reject_query("AccountBlock of account "s + acc_id.to_hex(256) + " appears to belong to another account " +
                        acc_blk.account_addr.to_hex());
  }
  Ref<vm::Cell> old_state, new_state;
  if (!(block::tlb::t_ShardAccount.extract_account_state(old_value, old_state) &&
        block::tlb::t_ShardAccount.extract_account_state(new_value, new_state))) {
    return reject_query("cannot extract Account from the ShardAccount of "s + acc_id.to_hex(256));
  }
  if (hash_upd.old_hash != old_state->get_hash().bits()) {
    return reject_query("(HASH_UPDATE Account) from the AccountBlock of "s + acc_id.to_hex(256) +
                        " has incorrect old hash");
  }
  if (hash_upd.new_hash != new_state->get_hash().bits()) {
    return reject_query("(HASH_UPDATE Account) from the AccountBlock of "s + acc_id.to_hex(256) +
                        " has incorrect new hash");
  }
  return true;
}

/**
 * Pre-validates all account updates between the old and new state.
 *
 * @returns True if the pre-check is successful, False otherwise.
 */
bool ValidateQuery::precheck_account_updates() {
  LOG(INFO) << "pre-checking all Account updates between the old and the new state";
  try {
    CHECK(ps_.account_dict_ && ns_.account_dict_);
    if (!ps_.account_dict_->scan_diff(
            *ns_.account_dict_,
            [this](td::ConstBitPtr key, int key_len, Ref<vm::CellSlice> old_val_extra,
                   Ref<vm::CellSlice> new_val_extra) {
              CHECK(key_len == 256);
              return precheck_one_account_update(key, std::move(old_val_extra), std::move(new_val_extra));
            },
            3 /* check augmentation of changed nodes */)) {
      return reject_query("invalid ShardAccounts dictionary in the new state");
    }
  } catch (vm::VmError& err) {
    return reject_query("invalid ShardAccount dictionary difference between the old and the new state: "s +
                        err.get_msg());
  }
  return true;
}

/**
 * Pre-validates a single transaction (without actually running it).
 *
 * @param acc_id The 256-bit account address.
 * @param trans_lt The logical time of the transaction.
 * @param trans_csr The cell slice containing the serialized Transaction.
 * @param prev_trans_hash The hash of the previous transaction.
 * @param prev_trans_lt The logical time of the previous transaction.
 * @param prev_trans_lt_len The logical time length of the previous transaction.
 * @param acc_state_hash The hash of the account state before the transaction. Will be set to the hash of the new state.
 *
 * @returns True if the transaction passes pre-checks, false otherwise.
 */
bool ValidateQuery::precheck_one_transaction(td::ConstBitPtr acc_id, ton::LogicalTime trans_lt,
                                             Ref<vm::CellSlice> trans_csr, ton::Bits256& prev_trans_hash,
                                             ton::LogicalTime& prev_trans_lt, unsigned& prev_trans_lt_len,
                                             ton::Bits256& acc_state_hash) {
  LOG(DEBUG) << "checking Transaction " << trans_lt;
  if (trans_csr.is_null() || trans_csr->size_ext() != 0x10000) {
    return reject_query(PSTRING() << "transaction " << trans_lt << " of " << acc_id.to_hex(256) << " is invalid");
  }
  auto trans_root = trans_csr->prefetch_ref();
  block::gen::Transaction::Record trans;
  block::gen::HASH_UPDATE::Record hash_upd;
  if (!(tlb::unpack_cell(trans_root, trans) &&
        tlb::type_unpack_cell(std::move(trans.state_update), block::gen::t_HASH_UPDATE_Account, hash_upd))) {
    return reject_query(PSTRING() << "cannot unpack transaction " << trans_lt << " of " << acc_id.to_hex(256));
  }
  if (trans.account_addr != acc_id || trans.lt != trans_lt) {
    return reject_query(PSTRING() << "transaction " << trans_lt << " of " << acc_id.to_hex(256)
                                  << " claims to be transaction " << trans.lt << " of " << trans.account_addr.to_hex());
  }
  if (trans.now != now_) {
    return reject_query(PSTRING() << "transaction " << trans_lt << " of " << acc_id.to_hex(256)
                                  << " claims that current time is " << trans.now
                                  << " while the block header indicates " << now_);
  }
  if (trans.prev_trans_hash != prev_trans_hash || trans.prev_trans_lt != prev_trans_lt) {
    return reject_query(PSTRING() << "transaction " << trans_lt << " of " << acc_id.to_hex(256)
                                  << " claims that the previous transaction was " << trans.prev_trans_lt << ":"
                                  << trans.prev_trans_hash.to_hex() << " while the correct value is " << prev_trans_lt
                                  << ":" << prev_trans_hash.to_hex());
  }
  if (trans_lt < prev_trans_lt + prev_trans_lt_len) {
    return reject_query(PSTRING() << "transaction " << trans_lt << " of " << acc_id.to_hex(256)
                                  << " starts at logical time " << trans_lt
                                  << ", earlier than the previous transaction " << prev_trans_lt << " .. "
                                  << prev_trans_lt + prev_trans_lt_len << " ends");
  }
  unsigned lt_len = trans.outmsg_cnt + 1;
  if (trans_lt <= start_lt_ || trans_lt + lt_len > end_lt_) {
    return reject_query(PSTRING() << "transaction " << trans_lt << " .. " << trans_lt + lt_len << " of "
                                  << acc_id.to_hex(256) << " is not inside the logical time interval " << start_lt_
                                  << " .. " << end_lt_ << " of the encompassing new block");
  }
  if (hash_upd.old_hash != acc_state_hash) {
    return reject_query(PSTRING() << "transaction " << trans_lt << " of " << acc_id.to_hex(256)
                                  << " claims to start from account state with hash " << hash_upd.old_hash.to_hex()
                                  << " while the actual value is " << acc_state_hash.to_hex());
  }
  prev_trans_lt = trans_lt;
  prev_trans_lt_len = lt_len;
  prev_trans_hash = trans_root->get_hash().bits();
  acc_state_hash = hash_upd.new_hash;
  unsigned c = 0;
  vm::Dictionary out_msgs{trans.r1.out_msgs, 15};
  if (!out_msgs.check_for_each([&c](Ref<vm::CellSlice> value, td::ConstBitPtr key, int key_len) {
        CHECK(key_len == 15);
        return key.get_uint(15) == c++;
      }) ||
      c != (unsigned)trans.outmsg_cnt) {
    return reject_query(PSTRING() << "transaction " << trans_lt << " of " << acc_id.to_hex(256)
                                  << " has invalid indices in the out_msg dictionary (keys 0 .. "
                                  << trans.outmsg_cnt - 1 << " expected)");
  }
  return true;
}

// NB: could be run in parallel for different accounts
/**
 * Pre-validates an AccountBlock and all transactions in it.
 *
 * @param acc_id The 256-bit account address.
 * @param acc_blk_root The root of the AccountBlock.
 *
 * @returns True if the AccountBlock passes pre-checks, false otherwise.
 */
bool ValidateQuery::precheck_one_account_block(td::ConstBitPtr acc_id, Ref<vm::CellSlice> acc_blk_root) {
  LOG(DEBUG) << "checking AccountBlock for " << acc_id.to_hex(256);
  if (!acc_id.equals(shard_pfx_.bits(), shard_pfx_len_)) {
    return reject_query("new block "s + id_.to_str() + " contains AccountBlock for account " + acc_id.to_hex(256) +
                        " not belonging to the block's shard " + shard_.to_str());
  }
  CHECK(acc_blk_root.not_null());
  // acc_blk_root->print_rec(std::cerr);
  // block::gen::t_AccountBlock.print(std::cerr, acc_blk_root);
  block::gen::AccountBlock::Record acc_blk;
  block::gen::HASH_UPDATE::Record hash_upd;
  if (!(tlb::csr_unpack(acc_blk_root, acc_blk) &&
        tlb::type_unpack_cell(std::move(acc_blk.state_update), block::gen::t_HASH_UPDATE_Account, hash_upd))) {
    return reject_query("cannot extract (HASH_UPDATE Account) from the AccountBlock of "s + acc_id.to_hex(256));
  }
  if (acc_blk.account_addr != acc_id) {
    return reject_query("AccountBlock of account "s + acc_id.to_hex(256) + " appears to belong to another account " +
                        acc_blk.account_addr.to_hex());
  }
  block::tlb::ShardAccount::Record old_state, new_state;
  if (!(old_state.unpack(ps_.account_dict_->lookup(acc_id, 256)) &&
        new_state.unpack(ns_.account_dict_->lookup(acc_id, 256)))) {
    return reject_query("cannot extract Account from the ShardAccount of "s + acc_id.to_hex(256));
  }
  if (hash_upd.old_hash != old_state.account->get_hash().bits()) {
    return reject_query("(HASH_UPDATE Account) from the AccountBlock of "s + acc_id.to_hex(256) +
                        " has incorrect old hash");
  }
  if (hash_upd.new_hash != new_state.account->get_hash().bits()) {
    return reject_query("(HASH_UPDATE Account) from the AccountBlock of "s + acc_id.to_hex(256) +
                        " has incorrect new hash");
  }
  if (!block::gen::t_AccountBlock.validate_upto(1000000, *acc_blk_root)) {
    return reject_query("AccountBlock of "s + acc_id.to_hex(256) + " failed to pass automated validity checks");
  }
  if (!block::tlb::t_AccountBlock.validate_upto(1000000, *acc_blk_root)) {
    return reject_query("AccountBlock of "s + acc_id.to_hex(256) + " failed to pass hand-written validity checks");
  }
  unsigned last_trans_lt_len = 1;
  ton::Bits256 acc_state_hash = hash_upd.old_hash;
  try {
    vm::AugmentedDictionary trans_dict{vm::DictNonEmpty(), std::move(acc_blk.transactions), 64,
                                       block::tlb::aug_AccountTransactions};
    td::BitArray<64> min_trans, max_trans;
    if (trans_dict.get_minmax_key(min_trans).is_null() || trans_dict.get_minmax_key(max_trans, true).is_null()) {
      return reject_query("cannot extract minimal and maximal keys from the transaction dictionary of account "s +
                          acc_id.to_hex(256));
    }
    if (min_trans.to_ulong() <= start_lt_ || max_trans.to_ulong() >= end_lt_) {
      return reject_query(PSTRING() << "new block contains transactions " << min_trans.to_ulong() << " .. "
                                    << max_trans.to_ulong() << " outside of the block's lt range " << start_lt_
                                    << " .. " << end_lt_);
    }
    if (!trans_dict.validate_check_extra(
            [this, acc_id, &old_state, &last_trans_lt_len, &acc_state_hash](
                Ref<vm::CellSlice> value, Ref<vm::CellSlice> extra, td::ConstBitPtr key, int key_len) {
              CHECK(key_len == 64);
              return precheck_one_transaction(acc_id, key.get_uint(64), std::move(value), old_state.last_trans_hash,
                                              old_state.last_trans_lt, last_trans_lt_len, acc_state_hash) ||
                     reject_query(PSTRING() << "transaction " << key.get_uint(64) << " of account "
                                            << acc_id.to_hex(256) << " is invalid");
            })) {
      return reject_query("invalid transaction dictionary in AccountBlock of "s + acc_id.to_hex(256));
    }
    if (!new_state.is_zero && (old_state.last_trans_lt != new_state.last_trans_lt ||
                               old_state.last_trans_hash != new_state.last_trans_hash)) {
      return reject_query(PSTRING() << "last transaction mismatch for account " << acc_id.to_hex(256)
                                    << " : block lists " << old_state.last_trans_lt << ":"
                                    << old_state.last_trans_hash.to_hex() << " but the new state claims that it is "
                                    << new_state.last_trans_lt << ":" << new_state.last_trans_hash.to_hex());
    }
    if (acc_state_hash != hash_upd.new_hash) {
      return reject_query("final state hash mismatch in (HASH_UPDATE Account) for account "s + acc_id.to_hex(256));
    }
  } catch (vm::VmError& err) {
    return reject_query("invalid transaction dictionary in AccountBlock of "s + acc_id.to_hex(256) + " : " +
                        err.get_msg());
  }
  return true;
}

/**
 * Pre-validates all account blocks.
 *
 * @returns True if the pre-checking is successful, otherwise false.
 */
bool ValidateQuery::precheck_account_transactions() {
  LOG(INFO) << "pre-checking all AccountBlocks, and all transactions of all accounts";
  try {
    CHECK(account_blocks_dict_);
    if (!account_blocks_dict_->validate_check_extra(
            [this](Ref<vm::CellSlice> value, Ref<vm::CellSlice> extra, td::ConstBitPtr key, int key_len) {
              CHECK(key_len == 256);
              return precheck_one_account_block(key, std::move(value)) ||
                     reject_query("invalid AccountBlock for account "s + key.to_hex(256) + " in the new block "s +
                                  id_.to_str());
            })) {
      return reject_query("invalid ShardAccountBlock dictionary in the new block "s + id_.to_str());
    }
  } catch (vm::VmError& err) {
    return reject_query("invalid ShardAccountBlocks dictionary: "s + err.get_msg());
  }
  return true;
}

/**
 * Looks up a transaction in the account blocks dictionary for a given account address and logical time.
 *
 * @param addr The address of the account.
 * @param lt The logical time of the transaction.
 *
 * @returns A reference to the transaction if found, null otherwise.
 */
Ref<vm::Cell> ValidateQuery::lookup_transaction(const ton::StdSmcAddress& addr, ton::LogicalTime lt) const {
  CHECK(account_blocks_dict_);
  block::gen::AccountBlock::Record ab_rec;
  if (!tlb::csr_unpack_safe(account_blocks_dict_->lookup(addr), ab_rec)) {
    return {};
  }
  vm::AugmentedDictionary trans_dict{vm::DictNonEmpty(), std::move(ab_rec.transactions), 64,
                                     block::tlb::aug_AccountTransactions};
  return trans_dict.lookup_ref(td::BitArray<64>{(long long)lt});
}

/**
 * Checks that a Transaction cell refers to a transaction present in the ShardAccountBlocks.
 *
 * @param trans_ref The reference to the serialized transaction root.
 *
 * @returns True if the transaction reference is valid, False otherwise.
 */
bool ValidateQuery::is_valid_transaction_ref(Ref<vm::Cell> trans_ref) const {
  ton::StdSmcAddress addr;
  ton::LogicalTime lt;
  if (!block::get_transaction_id(trans_ref, addr, lt)) {
    LOG(DEBUG) << "cannot parse transaction header";
    return false;
  }
  auto trans = lookup_transaction(addr, lt);
  if (trans.is_null()) {
    LOG(DEBUG) << "transaction " << lt << " of " << addr.to_hex() << " not found";
    return false;
  }
  if (trans->get_hash() != trans_ref->get_hash()) {
    LOG(DEBUG) << "transaction " << lt << " of " << addr.to_hex() << " has a different hash";
    return false;
  }
  return true;
}

/**
 * Checks that any change in OutMsgQueue in the state is accompanied by an OutMsgDescr record in the block.
 * Also checks that the keys are correct.
 *
 * @param out_msg_id The 32+64+256-bit ID of the outbound message.
 * @param old_value The old value of the message queue entry.
 * @param new_value The new value of the message queue entry.
 *
 * @returns True if the update is valid, false otherwise.
 */
bool ValidateQuery::precheck_one_message_queue_update(td::ConstBitPtr out_msg_id, Ref<vm::CellSlice> old_value,
                                                      Ref<vm::CellSlice> new_value) {
  LOG(DEBUG) << "checking update of enqueued outbound message " << out_msg_id.get_int(32) << ":"
             << (out_msg_id + 32).to_hex(64) << "... with hash " << (out_msg_id + 96).to_hex(256);
  old_value = ps_.out_msg_queue_->extract_value(std::move(old_value));
  new_value = ns_.out_msg_queue_->extract_value(std::move(new_value));
  CHECK(old_value.not_null() || new_value.not_null());
  if (old_value.not_null() && old_value->size_ext() != 0x10040) {
    return reject_query("old EnqueuedMsg with key "s + out_msg_id.to_hex(352) + " is invalid");
  }
  if (new_value.not_null() && new_value->size_ext() != 0x10040) {
    return reject_query("new EnqueuedMsg with key "s + out_msg_id.to_hex(352) + " is invalid");
  }
  if (new_value.not_null()) {
    ++new_out_msg_queue_size_;
    if (!block::gen::t_EnqueuedMsg.validate_csr(new_value)) {
      return reject_query("new EnqueuedMsg with key "s + out_msg_id.to_hex(352) +
                          " failed to pass automated validity checks");
    }
    if (!block::tlb::t_EnqueuedMsg.validate_csr(new_value)) {
      return reject_query("new EnqueuedMsg with key "s + out_msg_id.to_hex(352) +
                          " failed to pass hand-written validity checks");
    }
    ton::LogicalTime enqueued_lt = new_value->prefetch_ulong(64);
    if (enqueued_lt < start_lt_ || enqueued_lt >= end_lt_) {
      return reject_query(PSTRING() << "new EnqueuedMsg with key "s + out_msg_id.to_hex(352) + " has enqueued_lt="
                                    << enqueued_lt << " outside of this block's range " << start_lt_ << " .. "
                                    << end_lt_);
    }
  }
  if (old_value.not_null()) {
    --new_out_msg_queue_size_;
    if (!block::gen::t_EnqueuedMsg.validate_csr(old_value)) {
      return reject_query("old EnqueuedMsg with key "s + out_msg_id.to_hex(352) +
                          " failed to pass automated validity checks");
    }
    if (!block::tlb::t_EnqueuedMsg.validate_csr(old_value)) {
      return reject_query("old EnqueuedMsg with key "s + out_msg_id.to_hex(352) +
                          " failed to pass hand-written validity checks");
    }
    ton::LogicalTime enqueued_lt = old_value->prefetch_ulong(64);
    if (enqueued_lt >= start_lt_) {
      return reject_query(PSTRING() << "old EnqueuedMsg with key "s + out_msg_id.to_hex(352) + " has enqueued_lt="
                                    << enqueued_lt << " greater than or equal to this block's start_lt=" << start_lt_);
    }
  }
  int mode = old_value.not_null() + new_value.not_null() * 2;
  static const char* m_str[] = {"", "de", "en", "re"};
  auto out_msg_cs = out_msg_dict_->lookup(out_msg_id + 96, 256);
  if (out_msg_cs.is_null()) {
    return reject_query("no OutMsgDescr corresponding to "s + m_str[mode] + "queued message with key " +
                        out_msg_id.to_hex(352));
  }
  if (mode == 3) {
    return reject_query("EnqueuedMsg with key "s + out_msg_id.to_hex(352) +
                        " has been changed in the OutMsgQueue, but the key did not change");
  }
  auto q_msg_env = (old_value.not_null() ? old_value : new_value)->prefetch_ref();
  int tag = block::tlb::t_OutMsg.get_tag(*out_msg_cs);
  if (tag == 12 || tag == 13) {
    tag /= 2;
  } else if (tag == 20) {
    tag = 8;
  } else if (tag == 21) {
    tag = 9;
  }
  // mode for msg_export_{ext,new,imm,tr,deq_imm,???,deq/deq_short,tr_req,new_defer,deferred_tr}
  static const int tag_mode[10] = {0, 2, 0, 2, 1, 0, 1, 3, 0, 2};
  static const char* tag_str[10] = {"ext", "new", "imm", "tr", "deq_imm", "???", "deq", "tr_req", "new_defer", "deferred_tr"};
  if (tag < 0 || tag >= 10 || !(tag_mode[tag] & mode)) {
    return reject_query(PSTRING() << "OutMsgDescr corresponding to " << m_str[mode] << "queued message with key "
                                  << out_msg_id.to_hex(352) << " has invalid tag " << tag << "(" << tag_str[tag & 7]
                                  << ")");
  }
  bool is_short = (tag == 6 && (out_msg_cs->prefetch_ulong(4) &
                                1));  // msg_export_deq_short does not contain true MsgEnvelope / Message
  Ref<vm::Cell> msg_env, msg;
  td::Bits256 msg_env_hash;
  block::gen::OutMsg::Record_msg_export_deq_short deq_short;
  if (!is_short) {
    msg_env = out_msg_cs->prefetch_ref();
    if (msg_env.is_null()) {
      return reject_query("OutMsgDescr for "s + out_msg_id.to_hex(352) + " is invalid (contains no MsgEnvelope)");
    }
    msg_env_hash = msg_env->get_hash().bits();
    msg = vm::load_cell_slice(msg_env).prefetch_ref();
    if (msg.is_null()) {
      return reject_query("OutMsgDescr for "s + out_msg_id.to_hex(352) + " is invalid (contains no message)");
    }
    if (msg->get_hash().as_bitslice() != out_msg_id + 96) {
      return reject_query("OutMsgDescr for "s + (out_msg_id + 96).to_hex(256) +
                          " contains a message with different hash "s + msg->get_hash().bits().to_hex(256));
    }
  } else {
    if (!tlb::csr_unpack(out_msg_cs, deq_short)) {  // parsing msg_export_deq_short$1101 ...
      return reject_query("OutMsgDescr for "s + out_msg_id.to_hex(352) +
                          " is invalid (cannot unpack msg_export_deq_short)");
    }
    msg_env_hash = deq_short.msg_env_hash;
  }
  //
  if (mode == 1) {
    // dequeued message
    if (tag == 7) {
      // this is a msg_export_tr_req$111, a re-queued transit message (after merge)
      // check that q_msg_env still contains msg
      auto q_msg = vm::load_cell_slice(q_msg_env).prefetch_ref();
      if (q_msg.is_null()) {
        return reject_query("MsgEnvelope in the old outbound queue with key "s + out_msg_id.to_hex(352) +
                            " is invalid");
      }
      if (q_msg->get_hash().as_bitslice() != msg->get_hash().bits()) {
        return reject_query("MsgEnvelope in the old outbound queue with key "s + out_msg_id.to_hex(352) +
                            " contains a Message with incorrect hash " + q_msg->get_hash().bits().to_hex(256));
      }
      auto import = out_msg_cs->prefetch_ref(1);
      if (import.is_null()) {
        return reject_query("OutMsgDescr for "s + out_msg_id.to_hex(352) + " is not a valid msg_export_tr_req");
      }
      auto import_cs = vm::load_cell_slice(std::move(import));
      int import_tag = (int)import_cs.prefetch_ulong(3);
      if (import_tag != 4) {
        // must be msg_import_tr$100
        return reject_query(PSTRING() << "OutMsgDescr for " << out_msg_id.to_hex(352)
                                      << " refers to a reimport InMsgDescr with invalid tag " << import_tag
                                      << " instead of msg_import_tr$100");
      }
      auto in_msg_env = import_cs.prefetch_ref();
      if (in_msg_env.is_null()) {
        return reject_query("OutMsgDescr for "s + out_msg_id.to_hex(352) +
                            " is a msg_export_tr_req referring to an invalid reimport InMsgDescr");
      }
      if (in_msg_env->get_hash().as_bitslice() != q_msg_env->get_hash().bits()) {
        return reject_query("OutMsgDescr corresponding to dequeued message with key "s + out_msg_id.to_hex(352) +
                            " is a msg_export_tr_req referring to a reimport InMsgDescr that contains a MsgEnvelope "
                            "distinct from that originally kept in the old queue");
      }
    } else if (msg_env_hash != q_msg_env->get_hash().bits()) {
      return reject_query("OutMsgDescr corresponding to dequeued message with key "s + out_msg_id.to_hex(352) +
                          " contains a MsgEnvelope distinct from that originally kept in the old queue");
    }
  } else {
    // enqueued message
    if (msg_env_hash != q_msg_env->get_hash().bits()) {
      return reject_query("OutMsgDescr corresponding to "s + m_str[mode] + "queued message with key "s +
                          out_msg_id.to_hex(352) +
                          " contains a MsgEnvelope distinct from that stored in the new queue");
    }
  }
  // in all cases above, we have to check that all 352-bit key is correct (including first 96 bits)
  // otherwise we might not be able to correctly recover OutMsgQueue entries starting from OutMsgDescr later
  // or we might have several OutMsgQueue entries with different 352-bit keys all having the same last 256 bits (with the message hash)
  if (is_short) {
    // check out_msg_id using fields next_workchain:int32 next_addr_pfx:uint64 of msg_export_deq_short$1101
    if (out_msg_id.get_int(32) != deq_short.next_workchain ||
        (out_msg_id + 32).get_uint(64) != deq_short.next_addr_pfx) {
      return reject_query(
          PSTRING() << "OutMsgQueue entry with key " << out_msg_id.to_hex(352)
                    << " corresponds to msg_export_deq_short OutMsg entry with incorrect next hop parameters "
                    << deq_short.next_workchain << "," << deq_short.next_addr_pfx);
    }
  }
  td::BitArray<352> key;
  if (!block::compute_out_msg_queue_key(q_msg_env, key)) {
    return reject_query("OutMsgQueue entry with key "s + out_msg_id.to_hex(352) +
                        " refers to a MsgEnvelope that cannot be unpacked");
  }
  if (key != out_msg_id) {
    return reject_query("OutMsgQueue entry with key "s + out_msg_id.to_hex(352) +
                        " contains a MsgEnvelope that should have been stored under different key " + key.to_hex());
  }
  return true;
}

/**
 * Performs a pre-check on the difference between the old and new outbound message queues.
 *
 * @returns True if the pre-check is successful, false otherwise.
 */
bool ValidateQuery::precheck_message_queue_update() {
  LOG(INFO) << "pre-checking the difference between the old and the new outbound message queues";
  try {
    CHECK(ps_.out_msg_queue_ && ns_.out_msg_queue_);
    CHECK(out_msg_dict_);
    new_out_msg_queue_size_ = old_out_msg_queue_size_;
    if (!ps_.out_msg_queue_->scan_diff(
            *ns_.out_msg_queue_,
            [this](td::ConstBitPtr key, int key_len, Ref<vm::CellSlice> old_val_extra,
                   Ref<vm::CellSlice> new_val_extra) {
              CHECK(key_len == 352);
              return precheck_one_message_queue_update(key, std::move(old_val_extra), std::move(new_val_extra));
            },
            3 /* check augmentation of changed nodes */)) {
      return reject_query("invalid OutMsgQueue dictionary in the new state");
    }
  } catch (vm::VmError& err) {
    return reject_query("invalid OutMsgQueue dictionary difference between the old and the new state: "s +
                        err.get_msg());
  }
  if (out_msg_queue_size_known_) {
    LOG(INFO) << "outbound message queue size: " << old_out_msg_queue_size_ << " -> " << new_out_msg_queue_size_;
  }
  if (store_out_msg_queue_size_) {
    if (!ns_.out_msg_queue_size_) {
      return reject_query(PSTRING() << "outbound message queue size in the new state is not correct (expected: "
                                    << new_out_msg_queue_size_ << ", found: none)");
    }
    if (ns_.out_msg_queue_size_.value() != new_out_msg_queue_size_) {
      return reject_query(PSTRING() << "outbound message queue size in the new state is not correct (expected: "
                                    << new_out_msg_queue_size_ << ", found: " << ns_.out_msg_queue_size_.value()
                                    << ")");
    }
  } else {
    if (ns_.out_msg_queue_size_) {
      return reject_query("outbound message queue size in the new state is present, but shouldn't");
    }
  }
  return true;
}

/**
 * Performs a check on the difference between the old and new dispatch queues for one account.
 *
 * @param addr The 256-bit address of the account.
 * @param old_queue_csr The old value of the account dispatch queue.
 * @param new_queue_csr The new value of the account dispatch queue.
 *
 * @returns True if the check is successful, false otherwise.
 */
bool ValidateQuery::check_account_dispatch_queue_update(td::Bits256 addr, Ref<vm::CellSlice> old_queue_csr,
                                                        Ref<vm::CellSlice> new_queue_csr) {
  vm::Dictionary old_dict{64};
  td::uint64 old_dict_size = 0;
  if (!block::unpack_account_dispatch_queue(old_queue_csr, old_dict, old_dict_size)) {
    return reject_query(PSTRING() << "invalid AccountDispatchQueue for " << addr.to_hex() << " in the old state");
  }
  vm::Dictionary new_dict{64};
  td::uint64 new_dict_size = 0;
  if (!block::unpack_account_dispatch_queue(new_queue_csr, new_dict, new_dict_size)) {
    return reject_query(PSTRING() << "invalid AccountDispatchQueue for " << addr.to_hex() << " in the new state");
  }
  td::uint64 expected_dict_size = old_dict_size;
  LogicalTime max_removed_lt = 0;
  LogicalTime min_added_lt = (LogicalTime)-1;
  bool res = old_dict.scan_diff(
      new_dict, [&](td::ConstBitPtr key, int key_len, Ref<vm::CellSlice> old_val, Ref<vm::CellSlice> new_val) {
        CHECK(key_len == 64);
        CHECK(old_val.not_null() || new_val.not_null());
        if (old_val.not_null() && new_val.not_null()) {
          return false;
        }
        td::uint64 lt = key.get_uint(64);
        block::gen::EnqueuedMsg::Record rec;
        if (old_val.not_null()) {
          LOG(DEBUG) << "removed message from DispatchQueue: account=" << addr.to_hex() << ", lt=" << lt;
          --expected_dict_size;
          if (!block::tlb::csr_unpack(old_val, rec)) {
            return reject_query(PSTRING() << "invalid EnqueuedMsg in AccountDispatchQueue for " << addr.to_hex());
          }
        } else {
          LOG(DEBUG) << "added message to DispatchQueue: account=" << addr.to_hex() << ", lt=" << lt;
          ++expected_dict_size;
          if (!block::tlb::csr_unpack(new_val, rec)) {
            return reject_query(PSTRING() << "invalid EnqueuedMsg in AccountDispatchQueue for " << addr.to_hex());
          }
          if (is_masterchain() && config_->is_special_smartcontract(addr)) {
            return reject_query(PSTRING() << "cannot defer message from a special account -1:" << addr.to_hex());
          }
        }
        if (lt != rec.enqueued_lt) {
          return reject_query(PSTRING() << "invalid EnqueuedMsg in AccountDispatchQueue for " << addr.to_hex()
                                        << ": lt mismatch (" << lt << " != " << rec.enqueued_lt << ")");
        }
        block::tlb::MsgEnvelope::Record_std env;
        if (!block::gen::t_MsgEnvelope.validate_ref(rec.out_msg) || !block::tlb::unpack_cell(rec.out_msg, env)) {
          return reject_query(PSTRING() << "invalid EnqueuedMsg in AccountDispatchQueue for " << addr.to_hex());
        }
        if (env.emitted_lt) {
          return reject_query(PSTRING() << "invalid EnqueuedMsg in AccountDispatchQueue for " << addr.to_hex()
                                        << ", lt=" << lt << ": unexpected emitted_lt");
        }
        unsigned long long created_lt;
        vm::CellSlice msg_cs = vm::load_cell_slice(env.msg);
        if (!block::tlb::t_Message.get_created_lt(msg_cs, created_lt)) {
          return reject_query(PSTRING() << "invalid EnqueuedMsg in AccountDispatchQueue for " << addr.to_hex()
                                        << ": cannot get created_lt");
        }
        if (lt != created_lt) {
          return reject_query(PSTRING() << "invalid EnqueuedMsg in AccountDispatchQueue for " << addr.to_hex()
                                        << ": lt mismatch (" << lt << " != " << created_lt << ")");
        }
        if (old_val.not_null()) {
          removed_dispatch_queue_messages_[{addr, lt}] = rec.out_msg;
          max_removed_lt = std::max(max_removed_lt, lt);
        } else {
          new_dispatch_queue_messages_[{addr, lt}] = rec.out_msg;
          min_added_lt = std::min(min_added_lt, lt);
        }
        return true;
      });
  if (!res) {
    return reject_query(PSTRING() << "invalid AccountDispatchQueue diff for account " << addr.to_hex());
  }
  if (expected_dict_size != new_dict_size) {
    return reject_query(PSTRING() << "invalid count in AccountDispatchQuery for " << addr.to_hex()
                                  << ": expected=" << expected_dict_size << ", found=" << new_dict_size);
  }
  if (!new_dict.is_empty()) {
    td::BitArray<64> new_min_lt;
    CHECK(new_dict.get_minmax_key(new_min_lt).not_null());
    if (new_min_lt.to_ulong() <= max_removed_lt) {
      return reject_query(PSTRING() << "invalid AccountDispatchQuery update for " << addr.to_hex()
                                    << ": max removed lt is " << max_removed_lt << ", but lt=" << new_min_lt.to_ulong()
                                    << " is still in queue");
    }
  }
  if (!old_dict.is_empty()) {
    td::BitArray<64> old_max_lt;
    CHECK(old_dict.get_minmax_key(old_max_lt, true).not_null());
    if (old_max_lt.to_ulong() >= min_added_lt) {
      return reject_query(PSTRING() << "invalid AccountDispatchQuery update for " << addr.to_hex()
                                    << ": min added lt is " << min_added_lt << ", but lt=" << old_max_lt.to_ulong()
                                    << " was present in the queue");
    }
    if (max_removed_lt != old_max_lt.to_ulong()) {
      // Some old messages are still in DispatchQueue, meaning that all new messages from this account must be deferred
      account_expected_defer_all_messages_.insert(addr);
    }
  }
  if (old_dict_size > 0 && max_removed_lt != 0) {
    ++processed_account_dispatch_queues_;
  }
  return true;
}

/**
 * Pre-check the difference between the old and new dispatch queues and put the difference to
 * new_dispatch_queue_messages_, old_dispatch_queue_messages_
 *
 * @returns True if the pre-check and unpack is successful, false otherwise.
 */
bool ValidateQuery::unpack_dispatch_queue_update() {
  LOG(INFO) << "checking the difference between the old and the new dispatch queues";
  try {
    CHECK(ps_.dispatch_queue_ && ns_.dispatch_queue_);
    CHECK(out_msg_dict_);
    bool res = ps_.dispatch_queue_->scan_diff(
        *ns_.dispatch_queue_,
        [this](td::ConstBitPtr key, int key_len, Ref<vm::CellSlice> old_val_extra, Ref<vm::CellSlice> new_val_extra) {
          CHECK(key_len == 256);
          return check_account_dispatch_queue_update(key, ps_.dispatch_queue_->extract_value(std::move(old_val_extra)),
                                                     ns_.dispatch_queue_->extract_value(std::move(new_val_extra)));
        },
        3 /* check augmentation of changed nodes */);
    if (!res) {
      return reject_query("invalid DispatchQueue dictionary in the new state");
    }

    if (have_out_msg_queue_size_in_state_ &&
        old_out_msg_queue_size_ <= compute_phase_cfg_.size_limits.defer_out_queue_size_limit) {
      // Check that at least one message was taken from each AccountDispatchQueue
      try {
        have_unprocessed_account_dispatch_queue_ = false;
        td::uint64 total_account_dispatch_queues = 0;
        ps_.dispatch_queue_->check_for_each([&](Ref<vm::CellSlice>, td::ConstBitPtr, int n) -> bool {
          ++total_account_dispatch_queues;
          if (total_account_dispatch_queues > processed_account_dispatch_queues_) {
            return false;
          }
          return true;
        });
        have_unprocessed_account_dispatch_queue_ =
            (total_account_dispatch_queues != processed_account_dispatch_queues_);
      } catch (vm::VmVirtError&) {
        // VmVirtError can happen if we have only a proof of ShardState
        have_unprocessed_account_dispatch_queue_ = true;
      }
    }
  } catch (vm::VmError& err) {
    return reject_query("invalid DispatchQueue dictionary difference between the old and the new state: "s +
                        err.get_msg());
  }
  return true;
}

/**
 * Updates the maximum processed logical time and hash value.
 *
 * @param lt The logical time to compare against the current maximum processed logical time.
 * @param hash The hash value to compare against the current maximum processed hash value.
 *
 * @returns True if the update was successful, false otherwise.
 */
bool ValidateQuery::update_max_processed_lt_hash(ton::LogicalTime lt, const ton::Bits256& hash) {
  if (proc_lt_ < lt || (proc_lt_ == lt && proc_hash_ < hash)) {
    proc_lt_ = lt;
    proc_hash_ = hash;
  }
  return true;
}

/**
 * Updates the minimum enqueued logical time and hash values.
 *
 * @param lt The logical time to compare.
 * @param hash The hash value to compare.
 *
 * @returns True if the update was successful, false otherwise.
 */
bool ValidateQuery::update_min_enqueued_lt_hash(ton::LogicalTime lt, const ton::Bits256& hash) {
  if (lt < min_enq_lt_ || (lt == min_enq_lt_ && hash < min_enq_hash_)) {
    min_enq_lt_ = lt;
    min_enq_hash_ = hash;
  }
  return true;
}

/**
 * Checks that the MsgEnvelope was present in the output queue of a neighbor, and that it has not been processed before.
 *
 * @param msg_env The message envelope of the imported message.
 *
 * @returns True if the imported internal message passes checks, false otherwise.
 */
bool ValidateQuery::check_imported_message(Ref<vm::Cell> msg_env) {
  block::tlb::MsgEnvelope::Record_std env;
  block::gen::CommonMsgInfo::Record_int_msg_info info;
  ton::AccountIdPrefixFull src_prefix, dest_prefix, cur_prefix, next_prefix;
  if (!(msg_env.not_null() && tlb::unpack_cell(msg_env, env) && tlb::unpack_cell_inexact(env.msg, info) &&
        block::tlb::t_MsgAddressInt.get_prefix_to(std::move(info.src), src_prefix) &&
        block::tlb::t_MsgAddressInt.get_prefix_to(std::move(info.dest), dest_prefix) &&
        block::interpolate_addr_to(src_prefix, dest_prefix, env.cur_addr, cur_prefix) &&
        block::interpolate_addr_to(src_prefix, dest_prefix, env.next_addr, next_prefix))) {
    return reject_query("cannot unpack MsgEnvelope of an imported internal message with hash "s +
                        (env.msg.not_null() ? env.msg->get_hash().to_hex() : "(unknown)"));
  }
  if (!ton::shard_contains(shard_, next_prefix)) {
    return reject_query("imported message with hash "s + env.msg->get_hash().to_hex() + " has next hop address " +
                        next_prefix.to_str() + "... not in this shard");
  }
  td::BitArray<32 + 64 + 256> key;
  key.bits().store_int(next_prefix.workchain, 32);
  (key.bits() + 32).store_int(next_prefix.account_id_prefix, 64);
  (key.bits() + 96).copy_from(env.msg->get_hash().bits(), 256);
  for (const auto& nb : neighbors_) {
    if (!nb.is_disabled() && nb.contains(cur_prefix)) {
      CHECK(nb.out_msg_queue);
      auto nqv = nb.out_msg_queue->lookup_with_extra(key.bits(), key.size());
      if (nqv.is_null()) {
        return reject_query("imported internal message with hash "s + env.msg->get_hash().to_hex() +
                            " and previous address " + cur_prefix.to_str() + "..., next hop address " +
                            next_prefix.to_str() + " could not be found in the outbound message queue of neighbor " +
                            nb.blk_.to_str() + " under key " + key.to_hex());
      }
      block::EnqueuedMsgDescr enq_msg_descr;
      unsigned long long created_lt;
      if (!(nqv.write().fetch_ulong_bool(64, created_lt)  // augmentation
            && enq_msg_descr.unpack(nqv.write())          // unpack EnqueuedMsg
            && enq_msg_descr.check_key(key.bits())        // check key
            && enq_msg_descr.lt_ == created_lt)) {
        return reject_query("imported internal message from the outbound message queue of neighbor " +
                            nb.blk_.to_str() + " under key " + key.to_hex() +
                            " has an invalid EnqueuedMsg record in that queue");
      }
      if (enq_msg_descr.msg_env_->get_hash() != msg_env->get_hash()) {
        return reject_query("imported internal message from the outbound message queue of neighbor " +
                            nb.blk_.to_str() + " under key " + key.to_hex() +
                            " had a different MsgEnvelope in that outbound message queue");
      }
      if (ps_.processed_upto_->already_processed(enq_msg_descr)) {
        return reject_query(PSTRING() << "imported internal message with hash " << env.msg->get_hash().bits()
                                      << " and lt=" << created_lt
                                      << " has been already imported by a previous block of this shardchain");
      }
      update_max_processed_lt_hash(enq_msg_descr.lt_, enq_msg_descr.hash_);
      return true;
    }
  }
  return reject_query("imported internal message with hash "s + env.msg->get_hash().to_hex() +
                      " and previous address " + cur_prefix.to_str() + "..., next hop address " + next_prefix.to_str() +
                      " has previous address not belonging to any neighbor");
}

/**
 * Checks if the given input message is a special message.
 * A message is considered special if it recovers fees or mints extra currencies.
 *
 * @param in_msg The input message to be checked.
 *
 * @returns True if the input message is special, False otherwise.
 */
bool ValidateQuery::is_special_in_msg(const vm::CellSlice& in_msg) const {
  return (recover_create_msg_.not_null() && vm::load_cell_slice(recover_create_msg_).contents_equal(in_msg)) ||
         (mint_msg_.not_null() && vm::load_cell_slice(mint_msg_).contents_equal(in_msg));
}

/**
 * Checks the validity of an inbound message listed in InMsgDescr.
 *
 * @param key The 256-bit key of the inbound message.
 * @param in_msg The inbound message to be checked serialized using InMsg TLB-scheme.
 *
 * @returns True if the inbound message is valid, false otherwise.
 */
bool ValidateQuery::check_in_msg(td::ConstBitPtr key, Ref<vm::CellSlice> in_msg) {
  LOG(DEBUG) << "checking InMsg with key " << key.to_hex(256);
  CHECK(in_msg.not_null());
  int tag = block::gen::t_InMsg.get_tag(*in_msg);
  CHECK(tag >= 0);  // NB: the block has been already checked to be valid TL-B in try_validate()
  ton::StdSmcAddress src_addr, dest_addr;
  ton::WorkchainId src_wc, dest_wc;
  Ref<vm::CellSlice> src, dest;
  Ref<vm::Cell> transaction;
  Ref<vm::Cell> msg, msg_env, tr_msg_env;
  // msg_envelope#4 cur_addr:IntermediateAddress next_addr:IntermediateAddress fwd_fee_remaining:Grams msg:^(Message Any) = MsgEnvelope;
  block::tlb::MsgEnvelope::Record_std env;
  // int_msg_info$0 ihr_disabled:Bool bounce:Bool bounced:Bool
  //   src:MsgAddressInt dest:MsgAddressInt
  //   value:CurrencyCollection ihr_fee:Grams fwd_fee:Grams
  //   created_lt:uint64 created_at:uint32 = CommonMsgInfo;
  block::gen::CommonMsgInfo::Record_int_msg_info info;
  ton::AccountIdPrefixFull src_prefix, dest_prefix, cur_prefix, next_prefix;
  td::RefInt256 fwd_fee, orig_fwd_fee;
  bool from_dispatch_queue = false;
  // initial checks and unpack
  switch (tag) {
    case block::gen::InMsg::msg_import_ext: {
      // msg_import_ext$000 msg:^(Message Any) transaction:^Transaction
      // importing an inbound external message
      block::gen::CommonMsgInfo::Record_ext_in_msg_info info_ext;
      vm::CellSlice cs{*in_msg};
      CHECK(block::gen::t_InMsg.unpack_msg_import_ext(cs, msg, transaction));
      if (msg->get_hash().as_bitslice() != key) {
        return reject_query("InMsg with key "s + key.to_hex(256) + " refers to a message with different hash " +
                            msg->get_hash().to_hex());
      }
      if (!tlb::unpack_cell_inexact(msg, info_ext)) {
        return reject_query("InMsg with key "s + key.to_hex(256) +
                            " is a msg_import_ext$000, but it does not refer to an inbound external message");
      }
      dest_prefix = block::tlb::t_MsgAddressInt.get_prefix(info_ext.dest);
      if (!dest_prefix.is_valid()) {
        return reject_query("destination of inbound external message with hash "s + key.to_hex(256) +
                            " is an invalid blockchain address");
      }
      if (!ton::shard_contains(shard_, dest_prefix)) {
        return reject_query("inbound external message with hash "s + key.to_hex(256) + " has destination address " +
                            dest_prefix.to_str() + "... not in this shard");
      }
      dest = std::move(info_ext.dest);
      if (!block::tlb::t_MsgAddressInt.extract_std_address(dest, dest_wc, dest_addr)) {
        return reject_query("cannot unpack destination address of inbound external message with hash "s +
                            key.to_hex(256));
      }
      break;
    }
    case block::gen::InMsg::msg_import_imm: {
      // msg_import_imm$011 in_msg:^MsgEnvelope transaction:^Transaction fwd_fee:Grams
      // importing and processing an internal message generated in this very block
      block::gen::InMsg::Record_msg_import_imm inp;
      unsigned long long created_lt = 0;
      CHECK(tlb::csr_unpack(in_msg, inp) && tlb::unpack_cell(inp.in_msg, env) &&
            block::tlb::t_MsgEnvelope.get_emitted_lt(vm::load_cell_slice(inp.in_msg), created_lt) &&
            (fwd_fee = block::tlb::t_Grams.as_integer(std::move(inp.fwd_fee))).not_null());
      transaction = std::move(inp.transaction);
      msg_env = std::move(inp.in_msg);
      msg = env.msg;
      if (!is_special_in_msg(*in_msg)) {
        update_max_processed_lt_hash(created_lt, msg->get_hash().bits());
      }
      // ...
      break;
    }
    case block::gen::InMsg::msg_import_fin: {
      // msg_import_fin$100 in_msg:^MsgEnvelope transaction:^Transaction fwd_fee:Grams
      // importing and processing an internal message with destination in this shard
      block::gen::InMsg::Record_msg_import_fin inp;
      CHECK(tlb::csr_unpack(in_msg, inp) && tlb::unpack_cell(inp.in_msg, env) &&
            (fwd_fee = block::tlb::t_Grams.as_integer(std::move(inp.fwd_fee))).not_null());
      transaction = std::move(inp.transaction);
      msg_env = std::move(inp.in_msg);
      msg = env.msg;
      // ...
      break;
    }
    case block::gen::InMsg::msg_import_tr: {
      // msg_import_tr$101 in_msg:^MsgEnvelope out_msg:^MsgEnvelope transit_fee:Grams
      // importing and relaying a (transit) internal message with destination outside this shard
      block::gen::InMsg::Record_msg_import_tr inp;
      CHECK(tlb::csr_unpack(in_msg, inp) && tlb::unpack_cell(inp.in_msg, env) &&
            (fwd_fee = block::tlb::t_Grams.as_integer(std::move(inp.transit_fee))).not_null());
      msg_env = std::move(inp.in_msg);
      msg = env.msg;
      tr_msg_env = std::move(inp.out_msg);
      // ...
      break;
    }
    case block::gen::InMsg::msg_import_ihr:
      // msg_import_ihr$010 msg:^(Message Any) transaction:^Transaction ihr_fee:Grams proof_created:^Cell
      return reject_query("InMsg with key "s + key.to_hex(256) +
                          " is a msg_import_ihr, but IHR messages are not enabled in this version");
    case block::gen::InMsg::msg_discard_tr:
      // msg_discard_tr$111 in_msg:^MsgEnvelope transaction_id:uint64 fwd_fee:Grams proof_delivered:^Cell
      return reject_query("InMsg with key "s + key.to_hex(256) +
                          " is a msg_discard_tr, but IHR messages are not enabled in this version");
    case block::gen::InMsg::msg_discard_fin:
      // msg_discard_fin$110 in_msg:^MsgEnvelope transaction_id:uint64 fwd_fee:Grams
      return reject_query("InMsg with key "s + key.to_hex(256) +
                          " is a msg_discard_fin, but IHR messages are not enabled in this version");
    case block::gen::InMsg::msg_import_deferred_fin: {
      from_dispatch_queue = true;
      // msg_import_deferredfin$00100 in_msg:^MsgEnvelope transaction:^Transaction fwd_fee:Grams
      // importing and processing an internal message from DispatchQueue with destination in this shard
      block::gen::InMsg::Record_msg_import_deferred_fin inp;
      CHECK(tlb::csr_unpack(in_msg, inp) && tlb::unpack_cell(inp.in_msg, env) &&
            (fwd_fee = block::tlb::t_Grams.as_integer(std::move(inp.fwd_fee))).not_null());
      transaction = std::move(inp.transaction);
      msg_env = std::move(inp.in_msg);
      msg = env.msg;
      // ...
      break;
    }
    case block::gen::InMsg::msg_import_deferred_tr: {
      from_dispatch_queue = true;
      // msg_import_deferred_tr$00101 in_msg:^MsgEnvelope out_msg:^MsgEnvelope
      // importing and enqueueing internal message from DispatchQueue
      block::gen::InMsg::Record_msg_import_deferred_tr inp;
      CHECK(tlb::csr_unpack(in_msg, inp) && tlb::unpack_cell(inp.in_msg, env));
      fwd_fee = td::zero_refint();
      msg_env = std::move(inp.in_msg);
      msg = env.msg;
      tr_msg_env = std::move(inp.out_msg);
      // ...
      break;
    }
    default:
      return reject_query(PSTRING() << "InMsg with key " << key.to_hex(256) << " has impossible tag " << tag);
  }
  if (have_unprocessed_account_dispatch_queue_ && tag != block::gen::InMsg::msg_import_ext &&
      tag != block::gen::InMsg::msg_import_deferred_tr && tag != block::gen::InMsg::msg_import_deferred_fin) {
    // Collator is requeired to take at least one message from each AccountDispatchQueue
    // (unless the block is full or unless out_msg_queue_size is big)
    // If some AccountDispatchQueue is unporcessed then it's not allowed to import other messages except for externals
    return reject_query("required DispatchQueue processing is not done, but some other internal messages are imported");
  }
  // common checks for all (non-external) inbound messages
  CHECK(msg.not_null());
  if (msg->get_hash().as_bitslice() != key) {
    return reject_query("InMsg with key "s + key.to_hex(256) + " refers to a message with different hash " +
                        msg->get_hash().to_hex());
  }
  if (tag != block::gen::InMsg::msg_import_ext) {
    // unpack int_msg_info$0 ... = CommonMsgInfo, especially message addresses
    if (!tlb::unpack_cell_inexact(msg, info)) {
      return reject_query("InMsg with key "s + key.to_hex(256) +
                          " is not a msg_import_ext$000, but it does not refer to an inbound internal message");
    }
    // extract source, current, next hop and destination address prefixes
    dest_prefix = block::tlb::t_MsgAddressInt.get_prefix(info.dest);
    if (!dest_prefix.is_valid()) {
      return reject_query("destination of inbound internal message with hash "s + key.to_hex(256) +
                          " is an invalid blockchain address");
    }
    src_prefix = block::tlb::t_MsgAddressInt.get_prefix(info.src);
    if (!src_prefix.is_valid()) {
      return reject_query("source of inbound internal message with hash "s + key.to_hex(256) +
                          " is an invalid blockchain address");
    }
    cur_prefix = block::interpolate_addr(src_prefix, dest_prefix, env.cur_addr);
    next_prefix = block::interpolate_addr(src_prefix, dest_prefix, env.next_addr);
    if (!(cur_prefix.is_valid() && next_prefix.is_valid())) {
      return reject_query("cannot compute current and next hop addresses of inbound internal message with hash "s +
                          key.to_hex(256));
    }
    // check that next hop is nearer to the destination than the current address
    if (count_matching_bits(dest_prefix, next_prefix) < count_matching_bits(dest_prefix, cur_prefix)) {
      return reject_query("next hop address "s + next_prefix.to_str() + "... of inbound internal message with hash " +
                          key.to_hex(256) + " is further from its destination " + dest_prefix.to_str() +
                          "... than its current address " + cur_prefix.to_str() + "...");
    }
    // next hop address must belong to this shard (otherwise we should never had imported this message)
    if (!ton::shard_contains(shard_, next_prefix)) {
      return reject_query("next hop address "s + next_prefix.to_str() + "... of inbound internal message with hash " +
                          key.to_hex(256) + " does not belong to the current block's shard " + shard_.to_str());
    }
    // next hop may coincide with current address only if destination is already reached (or it is deferred message)
    if (!from_dispatch_queue && next_prefix == cur_prefix && cur_prefix != dest_prefix) {
      return reject_query(
          "next hop address "s + next_prefix.to_str() + "... of inbound internal message with hash " + key.to_hex(256) +
          " coincides with its current address, but this message has not reached its final destination " +
          dest_prefix.to_str() + "... yet");
    }
    if (from_dispatch_queue && next_prefix != cur_prefix) {
      return reject_query(
          "next hop address "s + next_prefix.to_str() + "... of deferred internal message with hash " + key.to_hex(256) +
          " must coincide with its current prefix "s + cur_prefix.to_str() + "..."s);
    }
    // if a message is processed by a transaction, it must have destination inside the current shard
    if (transaction.not_null() && !ton::shard_contains(shard_, dest_prefix)) {
      return reject_query("inbound internal message with hash "s + key.to_hex(256) + " has destination address " +
                          dest_prefix.to_str() + "... not in this shard, but it is processed nonetheless");
    }
    // if a message is not processed by a transaction, its final destination must be outside this shard,
    // or it is a deferred message (dispatch queue -> out msg queue)
    if (tag != block::gen::InMsg::msg_import_deferred_tr && transaction.is_null() &&
        ton::shard_contains(shard_, dest_prefix)) {
      return reject_query("inbound internal message with hash "s + key.to_hex(256) + " has destination address " +
                          dest_prefix.to_str() + "... in this shard, but it is not processed by a transaction");
    }
    src = std::move(info.src);
    dest = std::move(info.dest);
    // unpack complete destination address if it is inside this shard
    if (transaction.not_null() && !block::tlb::t_MsgAddressInt.extract_std_address(dest, dest_wc, dest_addr)) {
      return reject_query("cannot unpack destination address of inbound internal message with hash "s +
                          key.to_hex(256));
    }
    // unpack original forwarding fee
    orig_fwd_fee = block::tlb::t_Grams.as_integer(info.fwd_fee);
    CHECK(orig_fwd_fee.not_null());
    if (env.fwd_fee_remaining > orig_fwd_fee) {
      return reject_query("inbound internal message with hash "s + key.to_hex(256) + " has remaining forwarding fee " +
                          td::dec_string(env.fwd_fee_remaining) + " larger than the original (total) forwarding fee " +
                          td::dec_string(orig_fwd_fee));
    }
    // Unpacr src address
    if (!block::tlb::t_MsgAddressInt.extract_std_address(src, src_wc, src_addr)) {
      return reject_query("cannot unpack source address of inbound external message with hash "s + key.to_hex(256));
    }
  }

  if (from_dispatch_queue) {
    // Check that the message was removed from DispatchQueue
    LogicalTime lt = info.created_lt;
    auto it = removed_dispatch_queue_messages_.find({src_addr, lt});
    if (it == removed_dispatch_queue_messages_.end()) {
      return reject_query(PSTRING() << "deferred InMsg with src_addr=" << src_addr.to_hex() << ", lt=" << lt
                                    << " was not removed from the dispatch queue");
    }
    // InMsg msg_import_deferred_* has emitted_lt in MessageEnv, but this emitted_lt is not present in DispatchQueue
    Ref<vm::Cell> dispatched_msg_env = it->second;
    td::Ref<vm::Cell> expected_msg_env;
    if (!env.emitted_lt) {
      return reject_query(PSTRING() << "no dispatch_lt in deferred InMsg with src_addr=" << src_addr.to_hex()
                                    << ", lt=" << lt);
    }
    auto emitted_lt = env.emitted_lt.value();
    if (emitted_lt < start_lt_ || emitted_lt > end_lt_) {
      return reject_query(PSTRING() << "dispatch_lt in deferred InMsg with src_addr=" << src_addr.to_hex()
                                    << ", lt=" << lt << " is not between start and end of the block");
    }
    auto env2 = env;
    env2.emitted_lt = {};
    CHECK(block::tlb::pack_cell(expected_msg_env, env2));
    if (dispatched_msg_env->get_hash() != expected_msg_env->get_hash()) {
      return reject_query(PSTRING() << "deferred InMsg with src_addr=" << src_addr.to_hex() << ", lt=" << lt
                                    << " msg envelope hasg mismatch: " << dispatched_msg_env->get_hash().to_hex()
                                    << " in DispatchQueue, " << expected_msg_env->get_hash().to_hex() << " expected");
    }
    removed_dispatch_queue_messages_.erase(it);
    if (tag == block::gen::InMsg::msg_import_deferred_fin) {
      msg_emitted_lt_.emplace_back(src_addr, lt, env.emitted_lt.value());
    }
  }

  if (transaction.not_null()) {
    // check that the transaction reference is valid, and that it points to a Transaction which indeed processes this input message
    if (!is_valid_transaction_ref(transaction)) {
      return reject_query(
          "InMsg corresponding to inbound message with key "s + key.to_hex(256) +
          " contains an invalid Transaction reference (transaction not in the block's transaction list)");
    }
    if (!block::is_transaction_in_msg(transaction, msg)) {
      return reject_query("InMsg corresponding to inbound message with key "s + key.to_hex(256) +
                          " refers to transaction that does not process this inbound message");
    }
    ton::StdSmcAddress trans_addr;
    ton::LogicalTime trans_lt;
    CHECK(block::get_transaction_id(transaction, trans_addr, trans_lt));
    if (dest_addr != trans_addr) {
      block::gen::t_InMsg.print(std::cerr, *in_msg);
      return reject_query(PSTRING() << "InMsg corresponding to inbound message with hash " << key.to_hex(256)
                                    << " and destination address " << dest_addr.to_hex()
                                    << " claims that the message is processed by transaction " << trans_lt
                                    << " of another account " << trans_addr.to_hex());
    }
  }

  if (tag == block::gen::InMsg::msg_import_ext) {
    return true;  // nothing to check more for external messages
  }

  Ref<vm::Cell> out_msg_env;
  Ref<vm::Cell> reimport;
  bool tr_req = false;

  // continue checking inbound message
  switch (tag) {
    case block::gen::InMsg::msg_import_imm: {
      // msg_import_imm$011 in_msg:^MsgEnvelope transaction:^Transaction fwd_fee:Grams
      // importing and processing an internal message generated in this very block
      if (cur_prefix != dest_prefix) {
        return reject_query("inbound internal message with hash "s + key.to_hex(256) +
                            " is a msg_import_imm$011, but its current address " + cur_prefix.to_str() +
                            " is somehow distinct from its final destination " + dest_prefix.to_str());
      }
      CHECK(transaction.not_null());
      // check that the message has been created in this very block
      if (!shard_contains(shard_, src_prefix)) {
        return reject_query("inbound internal message with hash "s + key.to_hex(256) +
                            " is a msg_import_imm$011, but its source address " + src_prefix.to_str() +
                            " does not belong to this shard");
      }
      block::gen::OutMsg::Record_msg_export_imm out_msg;
      if (tlb::csr_unpack_safe(out_msg_dict_->lookup(key, 256), out_msg)) {
        out_msg_env = std::move(out_msg.out_msg);
        reimport = std::move(out_msg.reimport);
      } else if (!is_special_in_msg(*in_msg)) {
        return reject_query("inbound internal message with hash "s + key.to_hex(256) +
                            " is a msg_import_imm$011, but the corresponding OutMsg does not exist, or is not a valid "
                            "msg_export_imm$010");
      }
      // fwd_fee must be equal to the fwd_fee_remaining of this MsgEnvelope
      if (*fwd_fee != *env.fwd_fee_remaining) {
        return reject_query("msg_import_imm$011 InMsg with hash "s + key.to_hex(256) +
                            " is invalid because its collected fwd_fee=" + td::dec_string(fwd_fee) +
                            " is not equal to fwd_fee_remaining=" + td::dec_string(env.fwd_fee_remaining) +
                            " of this message (envelope)");
      }
      // ...
      break;
    }
    case block::gen::InMsg::msg_import_fin: {
      // msg_import_fin$100 in_msg:^MsgEnvelope transaction:^Transaction fwd_fee:Grams
      // msg_import_deferred_fin$00100 in_msg:^MsgEnvelope transaction:^Transaction fwd_fee:Grams
      // importing and processing an internal message with destination in this shard
      CHECK(transaction.not_null());
      CHECK(shard_contains(shard_, next_prefix));
      if (shard_contains(shard_, cur_prefix)) {
        // we imported this message from our shard!
        block::gen::OutMsg::Record_msg_export_deq_imm out_msg;
        if (!tlb::csr_unpack_safe(out_msg_dict_->lookup(key, 256), out_msg)) {
          return reject_query("inbound internal message with hash "s + key.to_hex(256) +
                              " is a msg_import_fin$100 with current address " + cur_prefix.to_str() +
                              "... already in our shard, but the corresponding OutMsg does not exist, or is not a "
                              "valid msg_export_deq_imm$100");
        }
        out_msg_env = std::move(out_msg.out_msg);
        reimport = std::move(out_msg.reimport);
      } else {
        CHECK(cur_prefix != next_prefix);
        // check that the message was present in the output queue of a neighbor, and that it has not been processed before
        if (!check_imported_message(msg_env)) {
          return false;
        }
      }
      // ...
      // fwd_fee must be equal to the fwd_fee_remaining of this MsgEnvelope
      if (*fwd_fee != *env.fwd_fee_remaining) {
        return reject_query("msg_import_imm$011 InMsg with hash "s + key.to_hex(256) +
                            " is invalid because its collected fwd_fee=" + td::dec_string(fwd_fee) +
                            " is not equal to fwd_fee_remaining=" + td::dec_string(env.fwd_fee_remaining) +
                            " of this message (envelope)");
      }
      // ...
      break;
    }
    case block::gen::InMsg::msg_import_deferred_fin: {
      // fwd_fee must be equal to the fwd_fee_remaining of this MsgEnvelope
      if (*fwd_fee != *env.fwd_fee_remaining) {
        return reject_query("msg_import_imm$011 InMsg with hash "s + key.to_hex(256) +
                            " is invalid because its collected fwd_fee=" + td::dec_string(fwd_fee) +
                            " is not equal to fwd_fee_remaining=" + td::dec_string(env.fwd_fee_remaining) +
                            " of this message (envelope)");
      }
      // ...
      break;
    }
    case block::gen::InMsg::msg_import_deferred_tr:
    case block::gen::InMsg::msg_import_tr: {
      // msg_import_tr$101 in_msg:^MsgEnvelope out_msg:^MsgEnvelope transit_fee:Grams
      // msg_import_deferred_tr$00101 in_msg:^MsgEnvelope out_msg:^MsgEnvelope
      // importing and relaying a (transit) internal message with destination outside this shard
      if (cur_prefix == dest_prefix && tag == block::gen::InMsg::msg_import_tr) {
        return reject_query("inbound internal message with hash "s + key.to_hex(256) +
                            " is a msg_import_tr$101 (a transit message), but its current address " +
                            cur_prefix.to_str() + " is already equal to its final destination");
      }
      if (cur_prefix != next_prefix && tag == block::gen::InMsg::msg_import_deferred_tr) {
        return reject_query("internal message from DispatchQueue with hash "s + key.to_hex(256) +
                            " is a msg_import_deferred_tr$00101, but its current address " +
                            cur_prefix.to_str() + " is not equal to next address");
      }
      CHECK(transaction.is_null());
      auto out_msg_cs = out_msg_dict_->lookup(key, 256);
      if (out_msg_cs.is_null()) {
        return reject_query("inbound internal message with hash "s + key.to_hex(256) +
                            " is a msg_import_tr$101 (transit message), but the corresponding OutMsg does not exist");
      }
      if (shard_contains(shard_, cur_prefix) && tag == block::gen::InMsg::msg_import_tr) {
        // we imported this message from our shard!
        // (very rare situation possible only after merge)
        tr_req = true;
        block::gen::OutMsg::Record_msg_export_tr_req out_msg;
        if (!tlb::csr_unpack_safe(out_msg_cs, out_msg)) {
          return reject_query(
              "inbound internal message with hash "s + key.to_hex(256) +
              " is a msg_import_tr$101 (transit message) with current address " + cur_prefix.to_str() +
              "... already in our shard, but the corresponding OutMsg is not a valid msg_export_tr_req$111");
        }
        out_msg_env = std::move(out_msg.out_msg);
        reimport = std::move(out_msg.imported);
      } else if (tag == block::gen::InMsg::msg_import_tr) {
        block::gen::OutMsg::Record_msg_export_tr out_msg;
        if (!tlb::csr_unpack_safe(out_msg_cs, out_msg)) {
          return reject_query(
              "inbound internal message with hash "s + key.to_hex(256) +
              " is a msg_import_tr$101 (transit message) with current address " + cur_prefix.to_str() +
              "... outside of our shard, but the corresponding OutMsg is not a valid msg_export_tr$011");
        }
        out_msg_env = std::move(out_msg.out_msg);
        reimport = std::move(out_msg.imported);
        // check that the message was present in the output queue of a neighbor, and that it has not been processed before
        if (!check_imported_message(msg_env)) {
          return false;
        }
      } else {
        block::gen::OutMsg::Record_msg_export_deferred_tr out_msg;
        if (!tlb::csr_unpack_safe(out_msg_cs, out_msg)) {
          return reject_query(
              "inbound internal message with hash "s + key.to_hex(256) +
              " is a msg_import_deferred_tr$00101 with current address " + cur_prefix.to_str() +
              "... outside of our shard, but the corresponding OutMsg is not a valid msg_export_deferred_tr$10101");
        }
        out_msg_env = std::move(out_msg.out_msg);
        reimport = std::move(out_msg.imported);
      }
      // perform hypercube routing for this transit message
      auto route_info = block::perform_hypercube_routing(next_prefix, dest_prefix, shard_);
      if ((unsigned)route_info.first > 96 || (unsigned)route_info.second > 96) {
        return reject_query("cannot perform (check) hypercube routing for transit inbound message with hash "s +
                            key.to_hex(256) + ": src=" + src_prefix.to_str() + " cur=" + cur_prefix.to_str() +
                            " next=" + next_prefix.to_str() + " dest=" + dest_prefix.to_str() + "; our shard is " +
                            shard_.to_str());
      }
      auto new_cur_prefix = block::interpolate_addr(next_prefix, dest_prefix, route_info.first);
      auto new_next_prefix = block::interpolate_addr(next_prefix, dest_prefix, route_info.second);
      // unpack out_msg:^MsgEnvelope from msg_import_tr
      block::tlb::MsgEnvelope::Record_std tr_env;
      if (!tlb::unpack_cell(tr_msg_env, tr_env)) {
        return reject_query("InMsg for transit message with hash "s + key.to_hex(256) +
                            " refers to an invalid rewritten message envelope");
      }
      // the rewritten transit message envelope must contain the same message
      if (tr_env.msg->get_hash() != msg->get_hash()) {
        return reject_query("InMsg for transit message with hash "s + key.to_hex(256) +
                            " refers to a rewritten message envelope containing another message");
      }
      // check that the message has been routed according to hypercube routing
      auto tr_cur_prefix = block::interpolate_addr(src_prefix, dest_prefix, tr_env.cur_addr);
      auto tr_next_prefix = block::interpolate_addr(src_prefix, dest_prefix, tr_env.next_addr);
      if (tr_cur_prefix != new_cur_prefix || tr_next_prefix != new_next_prefix) {
        return reject_query("InMsg for transit message with hash "s + key.to_hex(256) +
                            " tells us that it has been adjusted to current address " + tr_cur_prefix.to_str() +
                            "... and hext hop address " + tr_next_prefix.to_str() +
                            " while the correct values dictated by hypercube routing are " + new_cur_prefix.to_str() +
                            "... and " + new_next_prefix.to_str() + "...");
      }
      // check that the collected transit fee with new fwd_fee_remaining equal the original fwd_fee_remaining
      // (correctness of fwd_fee itself will be checked later)
      if (tr_env.fwd_fee_remaining > orig_fwd_fee || *(tr_env.fwd_fee_remaining + fwd_fee) != *env.fwd_fee_remaining) {
        return reject_query("InMsg for transit message with hash "s + key.to_hex(256) + " declares transit fees of " +
                            td::dec_string(fwd_fee) + ", but fwd_fees_remaining has decreased from " +
                            td::dec_string(env.fwd_fee_remaining) + " to " + td::dec_string(tr_env.fwd_fee_remaining) +
                            " in transit");
      }
      if (tr_env.metadata != env.metadata) {
        return reject_query(
            PSTRING() << "InMsg for transit message with hash " << key.to_hex(256) << " contains invalid MsgMetadata: "
                      << (env.metadata ? env.metadata.value().to_str() : "<none>") << " in in_msg, but "
                      << (tr_env.metadata ? tr_env.metadata.value().to_str() : "<none>") << " in out_msg");
      }
      if (tr_env.emitted_lt != env.emitted_lt) {
        return reject_query(
            PSTRING() << "InMsg for transit message with hash " << key.to_hex(256) << " contains invalid emitted_lt: "
                      << (env.emitted_lt ? td::to_string(env.emitted_lt.value()) : "<none>") << " in in_msg, but "
                      << (tr_env.emitted_lt ? td::to_string(tr_env.emitted_lt.value()) : "<none>") << " in out_msg");
      }
      if (tr_msg_env->get_hash() != out_msg_env->get_hash()) {
        return reject_query(
            "InMsg for transit message with hash "s + key.to_hex(256) +
            " contains rewritten MsgEnvelope different from that stored in corresponding OutMsgDescr (" +
            (tr_req ? "requeued" : "usual") + "transit)");
      }
      // check the amount of the transit fee
      td::RefInt256 transit_fee =
          from_dispatch_queue ? td::zero_refint() : action_phase_cfg_.fwd_std.get_next_part(env.fwd_fee_remaining);
      if (*transit_fee != *fwd_fee) {
        return reject_query("InMsg for transit message with hash "s + key.to_hex(256) +
                            " declared collected transit fees to be " + td::dec_string(fwd_fee) +
                            " (deducted from the remaining forwarding fees of " +
                            td::dec_string(env.fwd_fee_remaining) +
                            "), but we have computed another value of transit fees " + td::dec_string(transit_fee));
      }
      break;
    }
    default:
      return fatal_error(PSTRING() << "unknown InMsgTag " << tag);
  }

  if (reimport.not_null()) {
    // transit message: msg_export_tr + msg_import_tr
    // or message re-imported from this very shard
    // either msg_export_imm + msg_import_imm
    // or msg_export_deq_imm + msg_import_fin
    // or msg_export_tr_req + msg_import_tr (rarely, only after merge)
    // must have a corresponding OutMsg record
    if (!in_msg->contents_equal(vm::load_cell_slice(std::move(reimport)))) {
      return reject_query("OutMsg corresponding to reimport InMsg with hash "s + key.to_hex(256) +
                          " refers to a different reimport InMsg");
    }
    // for transit messages, OutMsg refers to the newly-created outbound messages (not to the re-imported old outbound message)
    if (tag != block::gen::InMsg::msg_import_tr && tag != block::gen::InMsg::msg_import_deferred_tr &&
        out_msg_env->get_hash() != msg_env->get_hash()) {
      return reject_query(
          "InMsg with hash "s + key.to_hex(256) +
          " is a reimport record, but the corresponding OutMsg exports a MsgEnvelope with a different hash");
    }
  }
  return true;
}

/**
 * Checks the validity of the inbound messages listed in the InMsgDescr dictionary.
 *
 * @returns True if the inbound messages dictionary is valid, false otherwise.
 */
bool ValidateQuery::check_in_msg_descr() {
  LOG(INFO) << "checking inbound messages listed in InMsgDescr";
  try {
    CHECK(in_msg_dict_);
    if (!in_msg_dict_->validate_check_extra(
            [this](Ref<vm::CellSlice> value, Ref<vm::CellSlice> extra, td::ConstBitPtr key, int key_len) {
              CHECK(key_len == 256);
              return check_in_msg(key, std::move(value)) ||
                     reject_query("invalid InMsg with key (message hash) "s + key.to_hex(256) + " in the new block "s +
                                  id_.to_str());
            })) {
      return reject_query("invalid InMsgDescr dictionary in the new block "s + id_.to_str());
    }
  } catch (vm::VmError& err) {
    return reject_query("invalid InMsgDescr dictionary: "s + err.get_msg());
  }
  return true;
}

/**
 * Checks the validity of an outbound message listed in OutMsgDescr.
 *
 * @param key The 256-bit key of the outbound message.
 * @param in_msg The outbound message to be checked serialized using OutMsg TLB-scheme.
 *
 * @returns True if the outbound message is valid, false otherwise.
 */
bool ValidateQuery::check_out_msg(td::ConstBitPtr key, Ref<vm::CellSlice> out_msg) {
  LOG(DEBUG) << "checking OutMsg with key " << key.to_hex(256);
  CHECK(out_msg.not_null());
  int tag = block::gen::t_OutMsg.get_tag(*out_msg);
  CHECK(tag >= 0);  // NB: the block has been already checked to be valid TL-B in try_validate()
  ton::StdSmcAddress src_addr;
  ton::WorkchainId src_wc;
  Ref<vm::CellSlice> src, dest;
  Ref<vm::Cell> transaction;
  Ref<vm::Cell> msg, msg_env, tr_msg_env, reimport;
  td::Bits256 msg_env_hash;
  // msg_envelope#4 cur_addr:IntermediateAddress next_addr:IntermediateAddress fwd_fee_remaining:Grams msg:^(Message Any) = MsgEnvelope;
  block::tlb::MsgEnvelope::Record_std env;
  // int_msg_info$0 ihr_disabled:Bool bounce:Bool bounced:Bool
  //   src:MsgAddressInt dest:MsgAddressInt
  //   value:CurrencyCollection ihr_fee:Grams fwd_fee:Grams
  //   created_lt:uint64 created_at:uint32 = CommonMsgInfo;
  block::gen::CommonMsgInfo::Record_int_msg_info info;
  ton::AccountIdPrefixFull src_prefix, dest_prefix, cur_prefix, next_prefix;
  td::RefInt256 fwd_fee, orig_fwd_fee;
  ton::LogicalTime import_lt = ~0ULL;
  unsigned long long created_lt = 0;
  int mode = 0, in_tag = -2;
  bool is_short = false;
  // initial checks and unpack
  switch (tag) {
    case block::gen::OutMsg::msg_export_ext: {
      // msg_export_ext$000 msg:^(Message Any) transaction:^Transaction = OutMsg;
      // exporting an outbound external message
      block::gen::CommonMsgInfo::Record_ext_out_msg_info info_ext;
      vm::CellSlice cs{*out_msg};
      CHECK(block::gen::t_OutMsg.unpack_msg_export_ext(cs, msg, transaction));
      if (msg->get_hash().as_bitslice() != key) {
        return reject_query("OutMsg with key "s + key.to_hex(256) + " refers to a message with different hash " +
                            msg->get_hash().to_hex());
      }
      if (!tlb::unpack_cell_inexact(msg, info_ext)) {
        return reject_query("OutMsg with key "s + key.to_hex(256) +
                            " is a msg_export_ext$000, but it does not refer to an outbound external message");
      }
      src_prefix = block::tlb::t_MsgAddressInt.get_prefix(info_ext.src);
      if (!src_prefix.is_valid()) {
        return reject_query("source of outbound external message with hash "s + key.to_hex(256) +
                            " is an invalid blockchain address");
      }
      if (!ton::shard_contains(shard_, src_prefix)) {
        return reject_query("outbound external message with hash "s + key.to_hex(256) + " has source address " +
                            src_prefix.to_str() + "... not in this shard");
      }
      src = std::move(info_ext.src);
      if (!block::tlb::t_MsgAddressInt.extract_std_address(src, src_wc, src_addr)) {
        return reject_query("cannot unpack source address of outbound external message with hash "s + key.to_hex(256));
      }
      break;
    }
    case block::gen::OutMsg::msg_export_imm: {
      block::gen::OutMsg::Record_msg_export_imm out;
      CHECK(tlb::csr_unpack(out_msg, out) && tlb::unpack_cell(out.out_msg, env));
      transaction = std::move(out.transaction);
      msg_env = std::move(out.out_msg);
      msg = env.msg;
      reimport = std::move(out.reimport);
      in_tag = block::gen::InMsg::msg_import_imm;
      // ...
      break;
    }
    case block::gen::OutMsg::msg_export_new: {
      block::gen::OutMsg::Record_msg_export_new out;
      CHECK(tlb::csr_unpack(out_msg, out) && tlb::unpack_cell(out.out_msg, env) &&
            block::tlb::t_MsgEnvelope.get_emitted_lt(vm::load_cell_slice(out.out_msg), created_lt));
      transaction = std::move(out.transaction);
      msg_env = std::move(out.out_msg);
      msg = env.msg;
      mode = 2;  // added to OutMsgQueue
      // ...
      break;
    }
    case block::gen::OutMsg::msg_export_tr: {
      block::gen::OutMsg::Record_msg_export_tr out;
      CHECK(tlb::csr_unpack(out_msg, out) && tlb::unpack_cell(out.out_msg, env));
      msg_env = std::move(out.out_msg);
      msg = env.msg;
      reimport = std::move(out.imported);
      in_tag = block::gen::InMsg::msg_import_tr;
      mode = 2;  // added to OutMsgQueue
      // ...
      break;
    }
    case block::gen::OutMsg::msg_export_deq: {
      block::gen::OutMsg::Record_msg_export_deq out;
      CHECK(tlb::csr_unpack(out_msg, out) && tlb::unpack_cell(out.out_msg, env));
      msg_env = std::move(out.out_msg);
      msg = env.msg;
      import_lt = out.import_block_lt;
      mode = 1;  // removed from OutMsgQueue
      // ...
      break;
    }
    case block::gen::OutMsg::msg_export_deq_short: {
      block::gen::OutMsg::Record_msg_export_deq_short out;
      CHECK(tlb::csr_unpack(out_msg, out));
      msg_env_hash = out.msg_env_hash;
      next_prefix.workchain = out.next_workchain;
      next_prefix.account_id_prefix = out.next_addr_pfx;
      import_lt = out.import_block_lt;
      is_short = true;
      mode = 1;  // removed from OutMsgQueue
      // ...
      break;
    }
    case block::gen::OutMsg::msg_export_tr_req: {
      block::gen::OutMsg::Record_msg_export_tr_req out;
      CHECK(tlb::csr_unpack(out_msg, out) && tlb::unpack_cell(out.out_msg, env));
      msg_env = std::move(out.out_msg);
      msg = env.msg;
      reimport = std::move(out.imported);
      in_tag = block::gen::InMsg::msg_import_tr;
      mode = 3;  // removed from OutMsgQueue, and then added
      // ...
      break;
    }
    case block::gen::OutMsg::msg_export_deq_imm: {
      block::gen::OutMsg::Record_msg_export_deq_imm out;
      CHECK(tlb::csr_unpack(out_msg, out) && tlb::unpack_cell(out.out_msg, env));
      msg_env = std::move(out.out_msg);
      msg = env.msg;
      reimport = std::move(out.reimport);
      in_tag = block::gen::InMsg::msg_import_fin;
      mode = 1;  // removed from OutMsgQueue (and processed)
      // ...
      break;
    }
    case block::gen::OutMsg::msg_export_new_defer: {
      block::gen::OutMsg::Record_msg_export_new_defer out;
      CHECK(tlb::csr_unpack(out_msg, out) && tlb::unpack_cell(out.out_msg, env) &&
            block::tlb::t_MsgEnvelope.get_emitted_lt(vm::load_cell_slice(out.out_msg), created_lt));
      transaction = std::move(out.transaction);
      msg_env = std::move(out.out_msg);
      msg = env.msg;
      // ...
      break;
    }
    case block::gen::OutMsg::msg_export_deferred_tr: {
      block::gen::OutMsg::Record_msg_export_deferred_tr out;
      CHECK(tlb::csr_unpack(out_msg, out) && tlb::unpack_cell(out.out_msg, env));
      msg_env = std::move(out.out_msg);
      msg = env.msg;
      reimport = std::move(out.imported);
      in_tag = block::gen::InMsg::msg_import_deferred_tr;
      mode = 2;  // added to OutMsgQueue
      if (!env.emitted_lt) {
        return reject_query(PSTRING() << "msg_export_deferred_tr for OutMsg with key " << key.to_hex(256)
                                      << " does not have emitted_lt in MsgEnvelope");
      }
      if (env.emitted_lt.value() < start_lt_ || env.emitted_lt.value() > end_lt_) {
        return reject_query(PSTRING() << "emitted_lt for msg_export_deferred_tr with key " << key.to_hex(256)
                                      << " is not between start and end lt of the block");
      }
      // ...
      break;
    }
    default:
      return reject_query(PSTRING() << "OutMsg with key (message hash) " << key.to_hex(256) << " has an unknown tag "
                                    << tag);
  }
  if (msg_env.not_null()) {
    msg_env_hash = msg_env->get_hash().bits();
  }

  // common checks for all (non-external) outbound messages
  if (!is_short) {
    CHECK(msg.not_null());
    if (msg->get_hash().as_bitslice() != key) {
      return reject_query("OutMsg with key "s + key.to_hex(256) + " refers to a message with different hash " +
                          msg->get_hash().to_hex());
    }
  }

  if (is_short) {
    // nothing to check here for msg_export_deq_short ?
  } else if (tag != block::gen::OutMsg::msg_export_ext) {
    // unpack int_msg_info$0 ... = CommonMsgInfo, especially message addresses
    if (!tlb::unpack_cell_inexact(msg, info)) {
      return reject_query("OutMsg with key "s + key.to_hex(256) +
                          " is not a msg_export_ext$000, but it does not refer to an internal message");
    }
    // extract source, current, next hop and destination address prefixes
    if (!block::tlb::t_MsgAddressInt.get_prefix_to(info.src, src_prefix)) {
      return reject_query("source of outbound internal message with hash "s + key.to_hex(256) +
                          " is an invalid blockchain address");
    }
    if (!block::tlb::t_MsgAddressInt.get_prefix_to(info.dest, dest_prefix)) {
      return reject_query("destination of outbound internal message with hash "s + key.to_hex(256) +
                          " is an invalid blockchain address");
    }
    if (tag == block::gen::OutMsg::msg_export_new_defer) {
      if (env.cur_addr != 0 || env.next_addr != 0) {
        return reject_query("cur_addr and next_addr of the message in DispatchQueue must be zero");
      }
    } else {
      cur_prefix = block::interpolate_addr(src_prefix, dest_prefix, env.cur_addr);
      next_prefix = block::interpolate_addr(src_prefix, dest_prefix, env.next_addr);
      if (!(cur_prefix.is_valid() && next_prefix.is_valid())) {
        return reject_query("cannot compute current and next hop addresses of outbound internal message with hash "s +
                            key.to_hex(256));
      }
      // check that next hop is nearer to the destination than the current address
      if (count_matching_bits(dest_prefix, next_prefix) < count_matching_bits(dest_prefix, cur_prefix)) {
        return reject_query("next hop address "s + next_prefix.to_str() + "... of outbound internal message with hash " +
                            key.to_hex(256) + " is further from its destination " + dest_prefix.to_str() +
                            "... than its current address " + cur_prefix.to_str() + "...");
      }
      // current address must belong to this shard (otherwise we should never had exported this message)
      if (!ton::shard_contains(shard_, cur_prefix)) {
        return reject_query("current address "s + cur_prefix.to_str() + "... of outbound internal message with hash " +
                            key.to_hex(256) + " does not belong to the current block's shard " + shard_.to_str());
      }
      // next hop may coincide with current address only if destination is already reached
      if (next_prefix == cur_prefix && cur_prefix != dest_prefix) {
        return reject_query(
            "next hop address "s + next_prefix.to_str() + "... of outbound internal message with hash " +
            key.to_hex(256) +
            " coincides with its current address, but this message has not reached its final destination " +
            dest_prefix.to_str() + "... yet");
      }
    }
    // if a message is created by a transaction, it must have source inside the current shard
    if (transaction.not_null() && !ton::shard_contains(shard_, src_prefix)) {
      return reject_query("outbound internal message with hash "s + key.to_hex(256) + " has source address " +
                          src_prefix.to_str() +
                          "... not in this shard, but it has been created here by a Transaction nonetheless");
    }
    src = std::move(info.src);
    dest = std::move(info.dest);
    // unpack complete source address if it is inside this shard
    if (!block::tlb::t_MsgAddressInt.extract_std_address(src, src_wc, src_addr)) {
      return reject_query("cannot unpack source address of outbound internal message with hash "s + key.to_hex(256) +
                          " created in this shard");
    }
    // unpack original forwarding fee
    orig_fwd_fee = block::tlb::t_Grams.as_integer(info.fwd_fee);
    CHECK(orig_fwd_fee.not_null());
    if (env.fwd_fee_remaining > orig_fwd_fee) {
      return reject_query("outbound internal message with hash "s + key.to_hex(256) + " has remaining forwarding fee " +
                          td::dec_string(env.fwd_fee_remaining) + " larger than the original (total) forwarding fee " +
                          td::dec_string(orig_fwd_fee));
    }
  }

  if (transaction.not_null()) {
    // check that the transaction reference is valid, and that it points to a Transaction which indeed creates this outbound internal message
    if (!is_valid_transaction_ref(transaction)) {
      return reject_query(
          "OutMsg corresponding to outbound message with key "s + key.to_hex(256) +
          " contains an invalid Transaction reference (transaction not in the block's transaction list)");
    }
    if (!block::is_transaction_out_msg(transaction, msg)) {
      return reject_query("OutMsg corresponding to outbound message with key "s + key.to_hex(256) +
                          " refers to transaction that does not create this outbound message");
    }
    ton::StdSmcAddress trans_addr;
    ton::LogicalTime trans_lt;
    CHECK(block::get_transaction_id(transaction, trans_addr, trans_lt));
    if (src_addr != trans_addr) {
      block::gen::t_OutMsg.print(std::cerr, *out_msg);
      return reject_query(PSTRING() << "OutMsg corresponding to outbound message with hash " << key.to_hex(256)
                                    << " and source address " << src_addr.to_hex()
                                    << " claims that the message was created by transaction " << trans_lt
                                    << " of another account " << trans_addr.to_hex());
    }
    // LOG(DEBUG) << "OutMsg " << key.to_hex(256) + " is indeed a valid outbound message of transaction " << trans_lt
    //           << " of " << trans_addr.to_hex();
  }

  if (tag == block::gen::OutMsg::msg_export_ext) {
    return true;  // nothing to check more for external messages
  }

  // check the OutMsgQueue update effected by this OutMsg
  td::BitArray<32 + 64 + 256> q_key;
  q_key.bits().store_int(next_prefix.workchain, 32);
  (q_key.bits() + 32).store_int(next_prefix.account_id_prefix, 64);
  (q_key.bits() + 96).copy_from(key, 256);
  auto q_entry = ns_.out_msg_queue_->lookup(q_key);
  auto old_q_entry = ps_.out_msg_queue_->lookup(q_key);

  if (tag == block::gen::OutMsg::msg_export_new_defer) {
    // check the DispatchQueue update
    if (old_q_entry.not_null() || q_entry.not_null()) {
      return reject_query("OutMsg with key (message hash) "s + key.to_hex(256) +
                          " shouldn't exist in the old and the new message queues");
    }
    auto it = new_dispatch_queue_messages_.find({src_addr, created_lt});
    if (it == new_dispatch_queue_messages_.end()) {
      return reject_query(PSTRING() << "new deferred OutMsg with src_addr=" << src_addr.to_hex()
                                    << ", lt=" << created_lt << " was not added to the dispatch queue");
    }
    Ref<vm::Cell> expected_msg_env = it->second;
    if (expected_msg_env->get_hash() != msg_env->get_hash()) {
      return reject_query(PSTRING() << "new deferred OutMsg with src_addr=" << src_addr.to_hex() << ", lt="
                                    << created_lt << " msg envelope hasg mismatch: " << msg_env->get_hash().to_hex()
                                    << " in OutMsg, " << expected_msg_env->get_hash().to_hex() << " in DispatchQueue");
    }
    new_dispatch_queue_messages_.erase(it);
  } else {
    if (old_q_entry.not_null() && q_entry.not_null()) {
      return reject_query("OutMsg with key (message hash) "s + key.to_hex(256) +
                          " should have removed or added OutMsgQueue entry with key " + q_key.to_hex() +
                          ", but it is present both in the old and in the new output queues");
    }
    if (old_q_entry.is_null() && q_entry.is_null() && mode) {
      return reject_query("OutMsg with key (message hash) "s + key.to_hex(256) +
                          " should have removed or added OutMsgQueue entry with key " + q_key.to_hex() +
                          ", but it is absent both from the old and from the new output queues");
    }
    if (!mode && (old_q_entry.not_null() || q_entry.not_null())) {
      return reject_query("OutMsg with key (message hash) "s + key.to_hex(256) +
                          " is a msg_export_imm$010, so the OutMsgQueue entry with key " + q_key.to_hex() +
                          " should never be created, but it is present in either the old or the new output queue");
    }
    // NB: if mode!=0, the OutMsgQueue entry has been changed, so we have already checked some conditions in precheck_one_message_queue_update()
    if (mode & 2) {
      if (q_entry.is_null()) {
        return reject_query("OutMsg with key "s + key.to_hex(256) +
                            " was expected to create OutMsgQueue entry with key " + q_key.to_hex() + " but it did not");
      }
      if (msg_env_hash != q_entry->prefetch_ref()->get_hash().bits()) {
        return reject_query("OutMsg with key "s + key.to_hex(256) + " has created OutMsgQueue entry with key " +
                            q_key.to_hex() + " containing a different MsgEnvelope");
      }
      // ...
    } else if (mode & 1) {
      if (old_q_entry.is_null()) {
        return reject_query("OutMsg with key "s + key.to_hex(256) +
                            " was expected to remove OutMsgQueue entry with key " + q_key.to_hex() +
                            " but it did not exist in the old queue");
      }
      if (msg_env_hash != old_q_entry->prefetch_ref()->get_hash().bits()) {
        return reject_query("OutMsg with key "s + key.to_hex(256) + " has dequeued OutMsgQueue entry with key " +
                            q_key.to_hex() + " containing a different MsgEnvelope");
      }
      // ...
    }
  }

  // check reimport:^InMsg
  if (reimport.not_null()) {
    // transit message: msg_export_tr + msg_import_tr
    // or message re-imported from this very shard
    // either msg_export_imm + msg_import_imm
    // or msg_export_deq_imm + msg_import_fin (rarely)
    // or msg_export_tr_req + msg_import_tr (rarely)
    // (the last two cases possible only after merge)
    //
    // check that reimport is a valid InMsg registered in InMsgDescr
    auto in = in_msg_dict_->lookup(key, 256);
    if (in.is_null()) {
      return reject_query("OutMsg with key "s + key.to_hex(256) +
                          " refers to a (re)import InMsg, but there is no InMsg with such a key");
    }
    if (!in->contents_equal(vm::load_cell_slice(reimport))) {
      return reject_query(
          "OutMsg with key "s + key.to_hex(256) +
          " refers to a (re)import InMsg, but the actual InMsg with this key is different from the one referred to");
    }
    // NB: in check_in_msg(), we have already checked that all InMsg have correct keys (equal to the hash of the imported message), so the imported message is equal to the exported message (they have the same hash)
    // have only to check the envelope
    int i_tag = block::gen::t_InMsg.get_tag(*in);
    if (i_tag < 0 || i_tag != in_tag) {
      return reject_query("OutMsg with key "s + key.to_hex(256) +
                          " refers to a (re)import InMsg, which is not one of msg_import_imm, msg_import_fin, "
                          "msg_import_tr or msg_import_deferred_tr as expected");
    }
  }

  // ...
  switch (tag) {
    case block::gen::OutMsg::msg_export_imm: {
      block::gen::InMsg::Record_msg_import_imm in;
      block::tlb::MsgEnvelope::Record_std in_env;
      if (!(tlb::unpack_cell(reimport, in) && tlb::unpack_cell(in.in_msg, in_env))) {
        return reject_query(
            "cannot unpack msg_import_imm InMsg record corresponding to msg_export_imm OutMsg record with key "s +
            key.to_hex(256));
      }
      if (in.in_msg->get_hash() != msg_env->get_hash()) {
        return reject_query("msg_import_imm InMsg record corresponding to msg_export_imm OutMsg record with key "s +
                            key.to_hex(256) + " re-imported a different MsgEnvelope");
      }
      if (!shard_contains(shard_, dest_prefix)) {
        return reject_query("msg_export_imm OutMsg record with key "s + key.to_hex(256) +
                            " refers to a message with destination " + dest_prefix.to_str() + " outside this shard");
      }
      if (cur_prefix != dest_prefix || next_prefix != dest_prefix) {
        return reject_query("msg_export_imm OutMsg record with key "s + key.to_hex(256) +
                            " refers to a message that has not been routed to its final destination");
      }
      // ...
      break;
    }
    case block::gen::OutMsg::msg_export_new: {
      // perform hypercube routing for this new message
      auto route_info = block::perform_hypercube_routing(src_prefix, dest_prefix, shard_);
      if ((unsigned)route_info.first > 96 || (unsigned)route_info.second > 96) {
        return reject_query("cannot perform (check) hypercube routing for new outbound message with hash "s +
                            key.to_hex(256));
      }
      auto new_cur_prefix = block::interpolate_addr(src_prefix, dest_prefix, route_info.first);
      auto new_next_prefix = block::interpolate_addr(src_prefix, dest_prefix, route_info.second);
      if (cur_prefix != new_cur_prefix || next_prefix != new_next_prefix) {
        return reject_query("OutMsg for new message with hash "s + key.to_hex(256) +
                            " tells us that it has been routed to current address " + cur_prefix.to_str() +
                            "... and hext hop address " + next_prefix.to_str() +
                            " while the correct values dictated by hypercube routing are " + new_cur_prefix.to_str() +
                            "... and " + new_next_prefix.to_str() + "...");
      }
      CHECK(shard_contains(shard_, src_prefix));
      if (shard_contains(shard_, dest_prefix)) {
        // LOG(DEBUG) << "(THIS) src=" << src_prefix.to_str() << " cur=" << cur_prefix.to_str() << " next=" << next_prefix.to_str() << " dest=" << dest_prefix.to_str() << " route_info=(" << route_info.first << "," << route_info.second << ")";
        CHECK(cur_prefix == dest_prefix);
        CHECK(next_prefix == dest_prefix);
        update_min_enqueued_lt_hash(created_lt, msg->get_hash().bits());
      } else {
        // sanity check of the implementation of hypercube routing
        // LOG(DEBUG) << "(THAT) src=" << src_prefix.to_str() << " cur=" << cur_prefix.to_str() << " next=" << next_prefix.to_str() << " dest=" << dest_prefix.to_str();
        CHECK(shard_contains(shard_, cur_prefix));
        CHECK(!shard_contains(shard_, next_prefix));
      }
      // ...
      break;
    }
    case block::gen::OutMsg::msg_export_new_defer: {
      break;
    }
    case block::gen::OutMsg::msg_export_tr: {
      block::gen::InMsg::Record_msg_import_tr in;
      block::tlb::MsgEnvelope::Record_std in_env;
      if (!(tlb::unpack_cell(reimport, in) && tlb::unpack_cell(in.in_msg, in_env))) {
        return reject_query(
            "cannot unpack msg_import_tr InMsg record corresponding to msg_export_tr OutMsg record with key "s +
            key.to_hex(256));
      }
      CHECK(in_env.msg->get_hash() == msg->get_hash());
      auto in_cur_prefix = block::interpolate_addr(src_prefix, dest_prefix, in_env.cur_addr);
      auto in_next_prefix = block::interpolate_addr(src_prefix, dest_prefix, in_env.next_addr);
      if (shard_contains(shard_, in_cur_prefix)) {
        return reject_query("msg_export_tr OutMsg record with key "s + key.to_hex(256) +
                            " corresponds to msg_import_tr InMsg record with current imported message address " +
                            in_cur_prefix.to_str() +
                            " inside the current shard (msg_export_tr_req should have been used instead)");
      }
      // we have already checked correctness of hypercube routing in InMsg::msg_import_tr case of check_in_msg()
      CHECK(shard_contains(shard_, in_next_prefix));
      CHECK(shard_contains(shard_, cur_prefix));
      CHECK(!shard_contains(shard_, next_prefix));
      // ...
      break;
    }
    case block::gen::OutMsg::msg_export_deferred_tr: {
      block::gen::InMsg::Record_msg_import_deferred_tr in;
      block::tlb::MsgEnvelope::Record_std in_env;
      if (!(tlb::unpack_cell(reimport, in) && tlb::unpack_cell(in.in_msg, in_env))) {
        return reject_query(
            "cannot unpack msg_import_deferred_tr InMsg record corresponding to msg_export_deferred_tr OutMsg record with key "s +
            key.to_hex(256));
      }
      CHECK(in_env.msg->get_hash() == msg->get_hash());
      auto in_cur_prefix = block::interpolate_addr(src_prefix, dest_prefix, in_env.cur_addr);
      if (!shard_contains(shard_, in_cur_prefix)) {
        return reject_query(
            "msg_export_deferred_tr OutMsg record with key "s + key.to_hex(256) +
            " corresponds to msg_import_deferred_tr InMsg record with current imported message address " +
            in_cur_prefix.to_str() + " NOT inside the current shard");
      }
      break;
    }
    case block::gen::OutMsg::msg_export_deq:
    case block::gen::OutMsg::msg_export_deq_short: {
      // check that the message has been indeed processed by a neighbor
      CHECK(old_q_entry.not_null());
      block::EnqueuedMsgDescr enq_msg_descr;
      if (!enq_msg_descr.unpack(old_q_entry.write())) {  // unpack EnqueuedMsg
        return reject_query(
            "cannot unpack old OutMsgQueue entry corresponding to msg_export_deq OutMsg entry with key "s +
            key.to_hex(256));
      }
      bool delivered = false;
      ton::LogicalTime deliver_lt = 0;
      for (const auto& neighbor : neighbors_) {
        // could look up neighbor with shard containing enq_msg_descr.next_prefix more efficiently
        // (instead of checking all neighbors)
        if (!neighbor.is_disabled() && neighbor.processed_upto->already_processed(enq_msg_descr)) {
          delivered = true;
          deliver_lt = neighbor.end_lt();
          break;
        }
      }
      if (!delivered) {
        return reject_query("msg_export_deq OutMsg entry with key "s + key.to_hex(256) +
                            " attempts to dequeue a message with next hop " + next_prefix.to_str() +
                            " that has not been yet processed by the corresponding neighbor");
      }
      if (deliver_lt != import_lt) {
        LOG(WARNING) << "msg_export_deq OutMsg entry with key " << key.to_hex(256)
                     << " claims the dequeued message with next hop "
                     << next_prefix.to_str() + " has been delivered in block with end_lt=" << import_lt
                     << " while the correct value is " << deliver_lt;
      }
      break;
    }
    case block::gen::OutMsg::msg_export_tr_req: {
      block::gen::InMsg::Record_msg_import_tr in;
      block::tlb::MsgEnvelope::Record_std in_env;
      if (!(tlb::unpack_cell(reimport, in) && tlb::unpack_cell(in.in_msg, in_env))) {
        return reject_query(
            "cannot unpack msg_import_tr InMsg record corresponding to msg_export_tr_req OutMsg record with key "s +
            key.to_hex(256));
      }
      CHECK(in_env.msg->get_hash() == msg->get_hash());
      auto in_cur_prefix = block::interpolate_addr(src_prefix, dest_prefix, in_env.cur_addr);
      auto in_next_prefix = block::interpolate_addr(src_prefix, dest_prefix, in_env.next_addr);
      if (!shard_contains(shard_, in_cur_prefix)) {
        return reject_query("msg_export_tr_req OutMsg record with key "s + key.to_hex(256) +
                            " corresponds to msg_import_tr InMsg record with current imported message address " +
                            in_cur_prefix.to_str() +
                            " outside the current shard (msg_export_tr should have been used instead, because there "
                            "was no re-queueing)");
      }
      // we have already checked correctness of hypercube routing in InMsg::msg_import_tr case of check_in_msg()
      CHECK(shard_contains(shard_, in_next_prefix));
      CHECK(shard_contains(shard_, cur_prefix));
      CHECK(!shard_contains(shard_, next_prefix));
      // so we have just to check that the rewritten message (envelope) has been enqueued
      // (already checked above for q_entry since mode = 3)
      // and that the original message (envelope) has been dequeued
      q_key.bits().store_int(in_next_prefix.workchain, 32);
      (q_key.bits() + 32).store_int(in_next_prefix.account_id_prefix, 64);
      q_entry = ns_.out_msg_queue_->lookup(q_key);
      old_q_entry = ps_.out_msg_queue_->lookup(q_key);
      if (old_q_entry.is_null()) {
        return reject_query("msg_export_tr_req OutMsg record with key "s + key.to_hex(256) +
                            " was expected to dequeue message from OutMsgQueue with key "s + q_key.to_hex() +
                            " but such a message is absent from the old OutMsgQueue");
      }
      if (q_entry.not_null()) {
        return reject_query("msg_export_tr_req OutMsg record with key "s + key.to_hex(256) +
                            " was expected to dequeue message from OutMsgQueue with key "s + q_key.to_hex() +
                            " but such a message is still present in the new OutMsgQueue");
      }
      block::EnqueuedMsgDescr enq_msg_descr;
      if (!enq_msg_descr.unpack(old_q_entry.write())) {  // unpack EnqueuedMsg
        return reject_query(
            "cannot unpack old OutMsgQueue entry corresponding to msg_export_tr_req OutMsg entry with key "s +
            key.to_hex(256));
      }
      if (enq_msg_descr.msg_env_->get_hash() != in.in_msg->get_hash()) {
        return reject_query("msg_import_tr InMsg entry corresponding to msg_export_tr_req OutMsg entry with key "s +
                            key.to_hex(256) +
                            " has re-imported a different MsgEnvelope from that present in the old OutMsgQueue");
      }
      // ...
      break;
    }
    case block::gen::OutMsg::msg_export_deq_imm: {
      block::gen::InMsg::Record_msg_import_fin in;
      block::tlb::MsgEnvelope::Record_std in_env;
      if (!(tlb::unpack_cell(reimport, in) && tlb::unpack_cell(in.in_msg, in_env))) {
        return reject_query(
            "cannot unpack msg_import_fin InMsg record corresponding to msg_export_deq_imm OutMsg record with key "s +
            key.to_hex(256));
      }
      if (in.in_msg->get_hash() != msg_env->get_hash()) {
        return reject_query("msg_import_fin InMsg record corresponding to msg_export_deq_imm OutMsg record with key "s +
                            key.to_hex(256) +
                            " somehow imported a different MsgEnvelope from that dequeued by msg_export_deq_imm");
      }
      if (!shard_contains(shard_, cur_prefix)) {
        return reject_query("msg_export_deq_imm OutMsg record with key "s + key.to_hex(256) +
                            " dequeued a MsgEnvelope with current address " + cur_prefix.to_str() +
                            "... outside current shard");
      }
      // we have already checked more conditions in check_in_msg() case msg_import_fin
      CHECK(shard_contains(shard_, next_prefix));  // sanity check
      CHECK(shard_contains(shard_, dest_prefix));  // sanity check
      // ...
      break;
    }
    default:
      return fatal_error(PSTRING() << "unknown OutMsg tag " << tag);
  }

  if (tag == block::gen::OutMsg::msg_export_imm || tag == block::gen::OutMsg::msg_export_deq_imm ||
      tag == block::gen::OutMsg::msg_export_new || tag == block::gen::OutMsg::msg_export_deferred_tr) {
    if (src_wc != workchain()) {
      return true;
    }
    if (tag == block::gen::OutMsg::msg_export_imm && is_special_in_msg(vm::load_cell_slice(reimport))) {
      return true;
    }
    unsigned long long created_lt;
    auto cs = vm::load_cell_slice(env.msg);
    if (!block::tlb::t_Message.get_created_lt(cs, created_lt)) {
      return reject_query(PSTRING() << "cannot get created_lt for OutMsg with key " << key.to_hex(256)
                                    << ", tag=" << tag);
    }
    auto emitted_lt = env.emitted_lt ? env.emitted_lt.value() : created_lt;
    msg_emitted_lt_.emplace_back(src_addr, created_lt, emitted_lt);
  }

  return true;
}

/**
 * Checks the validity of the outbound messages listed in the OutMsgDescr dictionary.
 *
 * @returns True if the outbound messages dictionary is valid, false otherwise.
 */
bool ValidateQuery::check_out_msg_descr() {
  LOG(INFO) << "checking outbound messages listed in OutMsgDescr";
  try {
    CHECK(out_msg_dict_);
    if (!out_msg_dict_->validate_check_extra(
            [this](Ref<vm::CellSlice> value, Ref<vm::CellSlice> extra, td::ConstBitPtr key, int key_len) {
              CHECK(key_len == 256);
              return check_out_msg(key, std::move(value)) ||
                     reject_query("invalid OutMsg with key "s + key.to_hex(256) + " in the new block "s + id_.to_str());
            })) {
      return reject_query("invalid OutMsgDescr dictionary in the new block "s + id_.to_str());
    }
  } catch (vm::VmError& err) {
    return reject_query("invalid OutMsgDescr dictionary: "s + err.get_msg());
  }
  return true;
}

/**
 * Checks if the processed up to information is valid and consistent.
 * Compare to Collator::update_processed_upto()
 *
 * @returns True if the processed up to information is valid and consistent, false otherwise.
 */
bool ValidateQuery::check_processed_upto() {
  LOG(INFO) << "checking ProcessedInfo";
  CHECK(ps_.processed_upto_);
  CHECK(ns_.processed_upto_);
  if (!ns_.processed_upto_->is_reduced()) {
    return reject_query("new ProcessedInfo is not reduced (some entries completely cover other entries)");
  }
  bool ok = false;
  auto upd = ns_.processed_upto_->is_simple_update_of(*ps_.processed_upto_, ok);
  if (!ok) {
    return reject_query("new ProcessedInfo is not obtained from old ProcessedInfo by adding at most one new entry");
  }
  processed_upto_updated_ = upd;
  if (upd) {
    if (upd->shard != shard_.shard) {
      return reject_query("newly-added ProcessedInfo entry refers to shard "s +
                          ShardIdFull{workchain(), upd->shard}.to_str() + " distinct from the current shard " +
                          shard_.to_str());
    }
    auto ref_mc_seqno = is_masterchain() ? id_.seqno() : mc_seqno_;
    if (upd->mc_seqno != ref_mc_seqno) {
      return reject_query(PSTRING() << "newly-added ProcessedInfo entry refers to masterchain block " << upd->mc_seqno
                                    << " but the processed inbound message queue belongs to masterchain block "
                                    << ref_mc_seqno);
    }
    if (upd->last_inmsg_lt >= end_lt_) {
      return reject_query(PSTRING() << "newly-added ProcessedInfo entry claims that the last processed message has lt "
                                    << upd->last_inmsg_lt << " larger than this block's end lt " << end_lt_);
    }
    if (!upd->last_inmsg_lt) {
      return reject_query("newly-added ProcessedInfo entry claims that the last processed message has zero lt");
    }
    claimed_proc_lt_ = upd->last_inmsg_lt;
    claimed_proc_hash_ = upd->last_inmsg_hash;
  } else {
    claimed_proc_lt_ = 0;
    claimed_proc_hash_.set_zero();
  }
  LOG(INFO) << "ProcessedInfo claims to have processed all inbound messages up to (" << claimed_proc_lt_ << ","
            << claimed_proc_hash_.to_hex() << ")";
  if (claimed_proc_lt_ < proc_lt_ || (claimed_proc_lt_ == proc_lt_ && proc_lt_ && claimed_proc_hash_ < proc_hash_)) {
    return reject_query(PSTRING() << "the ProcessedInfo claims to have processed messages only upto ("
                                  << claimed_proc_lt_ << "," << claimed_proc_hash_.to_hex()
                                  << "), but there is a InMsg processing record for later message (" << proc_lt_ << ","
                                  << proc_hash_.to_hex());
  }
  if (min_enq_lt_ < claimed_proc_lt_ || (min_enq_lt_ == claimed_proc_lt_ && !(claimed_proc_hash_ < min_enq_hash_))) {
    return reject_query(PSTRING() << "the ProcessedInfo claims to have processed all messages upto ("
                                  << claimed_proc_lt_ << "," << claimed_proc_hash_.to_hex()
                                  << "), but there is a OutMsg enqueuing record for earlier message (" << min_enq_lt_
                                  << "," << min_enq_hash_.to_hex());
  }
  // ...
  return true;
}

/**
 * Check that the difference between the old and new dispatch queues is reflected in OutMsgs and InMsgs
 *
 * @returns True if the check is successful, false otherwise.
 */
bool ValidateQuery::check_dispatch_queue_update() {
  if (!new_dispatch_queue_messages_.empty()) {
    auto it = new_dispatch_queue_messages_.begin();
    return reject_query(PSTRING() << "DispatchQueue has a new message with src_addr=" << it->first.first.to_hex()
                                  << ", lt=" << it->first.second << ", but no correseponding OutMsg exists");
  }
  if (!removed_dispatch_queue_messages_.empty()) {
    auto it = removed_dispatch_queue_messages_.begin();
    return reject_query(PSTRING() << "message with src_addr=" << it->first.first.to_hex() << ", lt=" << it->first.second
                                  << " was removed from DispatchQueue, but no correseponding InMsg exists");
  }
  return true;
}

/**
 * Checks the validity of an outbound message in the neighbor's queue.
 * Similar to Collator::process_inbound_message.
 *
 * @param enq_msg The enqueued message to validate.
 * @param lt The logical time of the message.
 * @param key The 32+64+256-bit key of the message.
 * @param nb The neighbor's description.
 * @param unprocessed A boolean flag that will be set to true if the message is unprocessed, false otherwise.
 *
 * @returns True if the message is valid, false otherwise.
 */
bool ValidateQuery::check_neighbor_outbound_message(Ref<vm::CellSlice> enq_msg, ton::LogicalTime lt,
                                                    td::ConstBitPtr key, const block::McShardDescr& nb,
                                                    bool& unprocessed, bool& processed_here, td::Bits256& msg_hash) {
  unprocessed = false;
  block::EnqueuedMsgDescr enq;
  if (!enq.unpack(enq_msg.write())) {  // unpack EnqueuedMsg
    return reject_query("cannot unpack EnqueuedMsg with key "s + key.to_hex(352) +
                        " in outbound queue of our neighbor " + nb.blk_.to_str());
  }
  if (!enq.check_key(key)) {  // check key
    return reject_query("EnqueuedMsg with key "s + key.to_hex(352) + " in outbound queue of our neighbor " +
                        nb.blk_.to_str() + " has incorrect key for its contents and envelope");
  }
  if (enq.lt_ != lt) {
    return reject_query(PSTRING() << "EnqueuedMsg with key " << key.to_hex(352) << " in outbound queue of our neighbor "
                                  << nb.blk_.to_str() << " pretends to have been created at lt " << lt
                                  << " but its actual creation lt is " << enq.lt_);
  }
  CHECK(shard_contains(shard_, enq.next_prefix_));
  auto in_entry = in_msg_dict_->lookup(key + 96, 256);
  auto out_entry = out_msg_dict_->lookup(key + 96, 256);
  bool f0 = ps_.processed_upto_->already_processed(enq);
  bool f1 = ns_.processed_upto_->already_processed(enq);
  processed_here = f1 && !f0;
  msg_hash = enq.hash_;
  if (f0 && !f1) {
    return fatal_error(
        "a previously processed message has been un-processed (impossible situation after the validation of "
        "ProcessedInfo)");
  }
  if (f0) {
    // this message has been processed in a previous block of this shard
    // just check that we have not imported it once again
    if (in_entry.not_null()) {
      return reject_query("have an InMsg entry for processing again already processed EnqueuedMsg with key "s +
                          key.to_hex(352) + " of neighbor " + nb.blk_.to_str());
    }
    if (shard_contains(shard_, enq.cur_prefix_)) {
      // if this message comes from our own outbound queue, we must have dequeued it
      if (out_entry.is_null()) {
        return reject_query("our old outbound queue contains EnqueuedMsg with key "s + key.to_hex(352) +
                            " already processed by this shard, but there is no ext_message_deq OutMsg record for this "
                            "message in this block");
      }
      int tag = block::gen::t_OutMsg.get_tag(*out_entry);
      if (tag == block::gen::OutMsg::msg_export_deq_short) {
        block::gen::OutMsg::Record_msg_export_deq_short deq;
        if (!tlb::csr_unpack(std::move(out_entry), deq)) {
          return reject_query(
              "cannot unpack msg_export_deq_short OutMsg record for already processed EnqueuedMsg with key "s +
              key.to_hex(352) + " of old outbound queue");
        }
        if (deq.msg_env_hash != enq.msg_env_->get_hash().bits()) {
          return reject_query("unpack ext_message_deq OutMsg record for already processed EnqueuedMsg with key "s +
                              key.to_hex(352) + " of old outbound queue refers to MsgEnvelope with different hash " +
                              deq.msg_env_hash.to_hex());
        }
      } else {
        block::gen::OutMsg::Record_msg_export_deq deq;
        if (!tlb::csr_unpack(std::move(out_entry), deq)) {
          return reject_query(
              "cannot unpack msg_export_deq OutMsg record for already processed EnqueuedMsg with key "s +
              key.to_hex(352) + " of old outbound queue");
        }
        if (deq.out_msg->get_hash() != enq.msg_env_->get_hash()) {
          return reject_query("unpack ext_message_deq OutMsg record for already processed EnqueuedMsg with key "s +
                              key.to_hex(352) + " of old outbound queue contains a different MsgEnvelope");
        }
      }
    }
    // next check is incorrect after a merge, when ns_.processed_upto has > 1 entries
    // we effectively comment it out
    return true;
    // NB. we might have a non-trivial dequeueing out_entry with this message hash, but another envelope (for transit messages)
    // (so we cannot assert that out_entry is null)
    if (claimed_proc_lt_ && (claimed_proc_lt_ < lt || (claimed_proc_lt_ == lt && claimed_proc_hash_ < enq.hash_))) {
      LOG(WARNING) << "old processed_upto: " << ps_.processed_upto_->to_str();
      LOG(WARNING) << "new processed_upto: " << ns_.processed_upto_->to_str();
      return fatal_error(
          -669, PSTRING() << "internal inconsistency: new ProcessedInfo claims to have processed all messages up to ("
                          << claimed_proc_lt_ << "," << claimed_proc_hash_.to_hex()
                          << "), but we had somehow already processed a message (" << lt << "," << enq.hash_.to_hex()
                          << ") from OutMsgQueue of neighbor " << nb.blk_.to_str() << " key " << key.to_hex(352));
    }
    return true;
  }
  if (f1) {
    // this message must have been imported and processed in this very block
    // (because it is marked processed after this block, but not before)
    if (!claimed_proc_lt_ || claimed_proc_lt_ < lt || (claimed_proc_lt_ == lt && claimed_proc_hash_ < enq.hash_)) {
      return fatal_error(
          -669, PSTRING() << "internal inconsistency: new ProcessedInfo claims to have processed all messages up to ("
                          << claimed_proc_lt_ << "," << claimed_proc_hash_.to_hex()
                          << "), but we had somehow processed in this block a message (" << lt << ","
                          << enq.hash_.to_hex() << ") from OutMsgQueue of neighbor " << nb.blk_.to_str() << " key "
                          << key.to_hex(352));
    }
    // must have a msg_import_fin or msg_import_tr InMsg record
    if (in_entry.is_null()) {
      return reject_query("there is no InMsg entry for processing EnqueuedMsg with key "s + key.to_hex(352) +
                          " of neighbor " + nb.blk_.to_str() +
                          " which is claimed to be processed by new ProcessedInfo of this block");
    }
    int tag = block::gen::t_InMsg.get_tag(*in_entry);
    if (tag != block::gen::InMsg::msg_import_fin && tag != block::gen::InMsg::msg_import_tr) {
      return reject_query(
          "expected either a msg_import_fin or a msg_import_tr InMsg record for processing EnqueuedMsg with key "s +
          key.to_hex(352) + " of neighbor " + nb.blk_.to_str() +
          " which is claimed to be processed by new ProcessedInfo of this block");
    }
    if (in_entry->prefetch_ref()->get_hash() != enq.msg_env_->get_hash()) {
      return reject_query("InMsg record for processing EnqueuedMsg with key "s + key.to_hex(352) + " of neighbor " +
                          nb.blk_.to_str() +
                          " which is claimed to be processed by new ProcessedInfo of this block contains a reference "
                          "to a different MsgEnvelope");
    }
    // all other checks have been done while checking InMsgDescr
    return true;
  }
  unprocessed = true;
  // the message is left unprocessed in our virtual "inbound queue"
  // just a simple sanity check
  if (claimed_proc_lt_ && !(claimed_proc_lt_ < lt || (claimed_proc_lt_ == lt && claimed_proc_hash_ < enq.hash_))) {
    return fatal_error(
        -669, PSTRING() << "internal inconsistency: new ProcessedInfo claims to have processed all messages up to ("
                        << claimed_proc_lt_ << "," << claimed_proc_hash_.to_hex()
                        << "), but we somehow have not processed a message (" << lt << "," << enq.hash_.to_hex()
                        << ") from OutMsgQueue of neighbor " << nb.blk_.to_str() << " key " << key.to_hex(352));
  }
  return true;
}

/**
 * Checks messages from the outbound queues of the neighbors.
 *
 * @returns True if the messages are valid, false otherwise.
 */
bool ValidateQuery::check_in_queue() {
  int imported_messages_count = 0;
  in_msg_dict_->check_for_each_extra([&](Ref<vm::CellSlice> value, Ref<vm::CellSlice>, td::ConstBitPtr, int) {
    int tag = block::gen::t_InMsg.get_tag(*value);
    if (tag == block::gen::InMsg::msg_import_fin || tag == block::gen::InMsg::msg_import_tr) {
      ++imported_messages_count;
    }
    return true;
  });
  if (imported_messages_count == 0 && claimed_proc_lt_ == 0) {
    return true;
  }

  std::vector<block::OutputQueueMerger::Neighbor> neighbor_queues;
  for (const auto& descr : neighbors_) {
    td::BitArray<96> key;
    key.bits().store_int(descr.workchain(), 32);
    (key.bits() + 32).store_uint(descr.shard().shard, 64);
    neighbor_queues.emplace_back(descr.top_block_id(), descr.outmsg_root, descr.disabled_);
  }
  block::OutputQueueMerger nb_out_msgs(shard_, std::move(neighbor_queues));
  while (!nb_out_msgs.is_eof()) {
    auto kv = nb_out_msgs.extract_cur();
    CHECK(kv && kv->msg.not_null());
    LOG(DEBUG) << "processing inbound message with (lt,hash)=(" << kv->lt << "," << kv->key.to_hex()
               << ") from neighbor #" << kv->source;
    if (verbosity > 3) {
      std::cerr << "inbound message: lt=" << kv->lt << " from=" << kv->source << " key=" << kv->key.to_hex() << " msg=";
      block::gen::t_EnqueuedMsg.print(std::cerr, *(kv->msg));
    }
    bool unprocessed = false;
    bool processed_here = false;
    td::Bits256 msg_hash;
    if (!check_neighbor_outbound_message(kv->msg, kv->lt, kv->key.cbits(), neighbors_.at(kv->source), unprocessed,
                                         processed_here, msg_hash)) {
      if (verbosity > 1) {
        std::cerr << "invalid neighbor outbound message: lt=" << kv->lt << " from=" << kv->source
                  << " key=" << kv->key.to_hex() << " msg=";
        block::gen::t_EnqueuedMsg.print(std::cerr, *(kv->msg));
      }
      return reject_query("error processing outbound internal message "s + kv->key.to_hex() + " of neighbor " +
                          neighbors_.at(kv->source).blk_.to_str());
    }
    if (processed_here) {
      --imported_messages_count;
    }
    auto msg_lt = kv->lt;
    if (imported_messages_count == 0 && msg_lt == claimed_proc_lt_ && msg_hash == claimed_proc_hash_) {
      return true;
    }
    if (unprocessed) {
      return true;
    }
    nb_out_msgs.next();
  }
  return true;
}

/**
 * Checks that all messages imported from our outbound queue into neighbor shards have been dequeued
 * Similar to Collator::out_msg_queue_cleanup() (but scans the new outbound queue instead of the old).
 *
 * @returns True if the delivery status of all messages has been checked successfully, false otherwise.
 */
bool ValidateQuery::check_delivered_dequeued() {
  LOG(INFO) << "scanning new outbound queue and checking delivery status of all messages";
  bool ok = false;
  for (const auto& nb : neighbors_) {
    if (!nb.is_disabled() && (!nb.processed_upto || !nb.processed_upto->can_check_processed())) {
      return fatal_error(-667, PSTRING() << "internal error: no info for checking processed messages from neighbor "
                                         << nb.blk_.to_str());
    }
  }
  return ns_.out_msg_queue_->check_for_each([&](Ref<vm::CellSlice> cs_ref, td::ConstBitPtr key, int n) -> bool {
    assert(n == 352);
    // LOG(DEBUG) << "key is " << key.to_hex(n);
    block::EnqueuedMsgDescr enq;
    unsigned long long created_lt;
    auto& cs = cs_ref.write();
    if (!(cs.fetch_ulong_bool(64, created_lt)  // augmentation
          && enq.unpack(cs)                    // unpack EnqueuedMsg
          && enq.check_key(key)                // check key
          && enq.lt_ == created_lt)) {
      return reject_query("cannot unpack EnqueuedMsg with key "s + key.to_hex(n) + " in the new OutMsgQueue");
    }
    LOG(DEBUG) << "scanning outbound message with (lt,hash)=(" << enq.lt_ << "," << enq.hash_.to_hex()
               << ") enqueued_lt=" << enq.enqueued_lt_;
    for (const auto& nb : neighbors_) {
      // could look up neighbor with shard containing enq_msg_descr.next_prefix more efficiently
      // (instead of checking all neighbors)
      if (!nb.is_disabled() && nb.processed_upto->already_processed(enq)) {
        // the message has been delivered but not removed from queue!
        LOG(WARNING) << "outbound queue not cleaned up completely (overfull block?): outbound message with (lt,hash)=("
                     << enq.lt_ << "," << enq.hash_.to_hex() << ") enqueued_lt=" << enq.enqueued_lt_
                     << " has been already delivered and processed by neighbor " << nb.blk_.to_str()
                     << " but it has not been dequeued in this block and it is still present in the new outbound queue";
        outq_cleanup_partial_ = true;
        ok = true;
        return false;  // skip scanning the remainder of the queue
      }
    }
    if (created_lt >= start_lt_) {
      LOG(DEBUG) << "stop scanning new outbound queue";
      ok = true;
      return false;
    }
    return true;
  }) || ok;
}

/**
 * Creates a new Account object from the given address and serialized account data.
 * Creates a new Account if not found.
 * Similar to Collator::make_account_from()
 *
 * @param addr A pointer to the 256-bit address of the account.
 * @param account A cell slice with an account serialized using ShardAccount TLB-scheme.
 *
 * @returns A unique pointer to the created Account object, or nullptr if the creation failed.
 */
std::unique_ptr<block::Account> ValidateQuery::make_account_from(td::ConstBitPtr addr, Ref<vm::CellSlice> account) {
  auto ptr = std::make_unique<block::Account>(workchain(), addr);
  if (account.is_null()) {
    if (!ptr->init_new(now_)) {
      return nullptr;
    }
  } else if (!ptr->unpack(std::move(account), now_, is_masterchain() && config_->is_special_smartcontract(addr))) {
    return nullptr;
  }
  ptr->block_lt = start_lt_;
  return ptr;
}

/**
 * Retreives an Account object from the data in the shard state.
 * Accounts are cached in the ValidatorQuery's map.
 * Similar to Collator::make_account()
 *
 * @param addr The 256-bit address of the account.
 *
 * @returns Pointer to the account if found or created successfully.
 *          Returns nullptr if an error occured.
 */
std::unique_ptr<block::Account> ValidateQuery::unpack_account(td::ConstBitPtr addr) {
  auto dict_entry = ps_.account_dict_->lookup_extra(addr, 256);
  auto new_acc = make_account_from(addr, std::move(dict_entry.first));
  if (!new_acc) {
    reject_query("cannot load state of account "s + addr.to_hex(256) + " from previous shardchain state");
    return {};
  }
  if (!new_acc->belongs_to_shard(shard_)) {
    reject_query(PSTRING() << "old state of account " << addr.to_hex(256)
                           << " does not really belong to current shard");
    return {};
  }
  return new_acc;
}

/**
 * Checks the validity of a single transaction for a given account.
 * Performs transaction execution.
 *
 * @param account The account of the transaction.
 * @param lt The logical time of the transaction.
 * @param trans_root The root of the transaction.
 * @param is_first Flag indicating if this is the first transaction of the account.
 * @param is_last Flag indicating if this is the last transaction of the account.
 *
 * @returns True if the transaction is valid, false otherwise.
 */
bool ValidateQuery::check_one_transaction(block::Account& account, ton::LogicalTime lt, Ref<vm::Cell> trans_root,
                                          bool is_first, bool is_last) {
  if (!check_timeout()) {
    return false;
  }
  LOG(DEBUG) << "checking transaction " << lt << " of account " << account.addr.to_hex();
  const StdSmcAddress& addr = account.addr;
  block::gen::Transaction::Record trans;
  block::gen::HASH_UPDATE::Record hash_upd;
  CHECK(tlb::unpack_cell(trans_root, trans) &&
        tlb::type_unpack_cell(std::move(trans.state_update), block::gen::t_HASH_UPDATE_Account, hash_upd));
  auto in_msg_root = trans.r1.in_msg->prefetch_ref();
  bool external{false}, ihr_delivered{false}, need_credit_phase{false};
  // check input message
  block::CurrencyCollection money_imported(0), money_exported(0);
  bool is_special_tx = false;  // recover/mint transaction
  auto td_cs = vm::load_cell_slice(trans.description);
  int tag = block::gen::t_TransactionDescr.get_tag(td_cs);
  CHECK(tag >= 0);  // we have already validated the serialization of all Transactions
  td::optional<block::MsgMetadata> in_msg_metadata;
  if (in_msg_root.not_null()) {
    auto in_descr_cs = in_msg_dict_->lookup(in_msg_root->get_hash().as_bitslice());
    if (in_descr_cs.is_null()) {
      return reject_query(PSTRING() << "inbound message with hash " << in_msg_root->get_hash().to_hex()
                                    << " of transaction " << lt << " of account " << addr.to_hex()
                                    << " does not have a corresponding InMsg record");
    }
    auto in_msg_tag = block::gen::t_InMsg.get_tag(*in_descr_cs);
    if (in_msg_tag != block::gen::InMsg::msg_import_ext && in_msg_tag != block::gen::InMsg::msg_import_fin &&
        in_msg_tag != block::gen::InMsg::msg_import_imm && in_msg_tag != block::gen::InMsg::msg_import_ihr &&
        in_msg_tag != block::gen::InMsg::msg_import_deferred_fin) {
      return reject_query(PSTRING() << "inbound message with hash " << in_msg_root->get_hash().to_hex()
                                    << " of transaction " << lt << " of account " << addr.to_hex()
                                    << " has an invalid InMsg record (not one of msg_import_ext, msg_import_fin, "
                                       "msg_import_imm, msg_import_ihr or msg_import_deferred_fin)");
    }
    is_special_tx = is_special_in_msg(*in_descr_cs);
    // once we know there is a InMsg with correct hash, we already know that it contains a message with this hash (by the verification of InMsg), so it is our message
    // have still to check its destination address and imported value
    // and that it refers to this transaction
    Ref<vm::CellSlice> dest;
    if (in_msg_tag == block::gen::InMsg::msg_import_ext) {
      block::gen::CommonMsgInfo::Record_ext_in_msg_info info;
      CHECK(tlb::unpack_cell_inexact(in_msg_root, info));
      dest = std::move(info.dest);
      external = true;
    } else {
      block::gen::CommonMsgInfo::Record_int_msg_info info;
      CHECK(tlb::unpack_cell_inexact(in_msg_root, info));
      if (info.created_lt >= lt) {
        return reject_query(PSTRING() << "transaction " << lt << " of " << addr.to_hex()
                                      << " processed inbound message created later at logical time "
                                      << info.created_lt);
      }
      LogicalTime emitted_lt = info.created_lt;  // See ValidateQuery::check_message_processing_order
      if (in_msg_tag == block::gen::InMsg::msg_import_imm || in_msg_tag == block::gen::InMsg::msg_import_fin ||
          in_msg_tag == block::gen::InMsg::msg_import_deferred_fin) {
        block::tlb::MsgEnvelope::Record_std msg_env;
        if (!block::tlb::unpack_cell(in_descr_cs->prefetch_ref(), msg_env)) {
          return reject_query(PSTRING() << "InMsg record for inbound message with hash "
                                        << in_msg_root->get_hash().to_hex() << " of transaction " << lt
                                        << " of account " << addr.to_hex() << " does not have a valid MsgEnvelope");
        }
        in_msg_metadata = std::move(msg_env.metadata);
        if (msg_env.emitted_lt) {
          emitted_lt = msg_env.emitted_lt.value();
        }
      }
      if (info.created_lt != start_lt_ || !is_special_tx) {
        msg_proc_lt_.emplace_back(addr, lt, emitted_lt);
      }
      dest = std::move(info.dest);
      CHECK(money_imported.validate_unpack(info.value));
      ihr_delivered = (in_msg_tag == block::gen::InMsg::msg_import_ihr);
      if (!ihr_delivered) {
        money_imported += block::tlb::t_Grams.as_integer(info.ihr_fee);
      }
      CHECK(money_imported.is_valid());
    }
    WorkchainId d_wc;
    StdSmcAddress d_addr;
    CHECK(block::tlb::t_MsgAddressInt.extract_std_address(dest, d_wc, d_addr));
    if (d_wc != workchain() || d_addr != addr) {
      return reject_query(PSTRING() << "inbound message of transaction " << lt << " of account " << addr.to_hex()
                                    << " has a different destination address " << d_wc << ":" << d_addr.to_hex());
    }
    auto in_msg_trans = in_descr_cs->prefetch_ref(1);  // trans:^Transaction
    CHECK(in_msg_trans.not_null());
    if (in_msg_trans->get_hash() != trans_root->get_hash()) {
      return reject_query(PSTRING() << "InMsg record for inbound message with hash " << in_msg_root->get_hash().to_hex()
                                    << " of transaction " << lt << " of account " << addr.to_hex()
                                    << " refers to a different processing transaction");
    }
  }
  // check output messages
  td::optional<block::MsgMetadata> new_msg_metadata;
  if (msg_metadata_enabled_) {
    if (external || is_special_tx || tag != block::gen::TransactionDescr::trans_ord) {
      new_msg_metadata = block::MsgMetadata{0, account.workchain, account.addr, (LogicalTime)trans.lt};
    } else if (in_msg_metadata) {
      new_msg_metadata = std::move(in_msg_metadata);
      ++new_msg_metadata.value().depth;
    }
  }
  vm::Dictionary out_dict{trans.r1.out_msgs, 15};
  for (int i = 0; i < trans.outmsg_cnt; i++) {
    auto out_msg_root = out_dict.lookup_ref(td::BitArray<15>{i});
    CHECK(out_msg_root.not_null());  // we have pre-checked this
    auto out_descr_cs = out_msg_dict_->lookup(out_msg_root->get_hash().as_bitslice());
    if (out_descr_cs.is_null()) {
      return reject_query(PSTRING() << "outbound message #" << i + 1 << " with hash "
                                    << out_msg_root->get_hash().to_hex() << " of transaction " << lt << " of account "
                                    << addr.to_hex() << " does not have a corresponding OutMsg record");
    }
    auto tag = block::gen::t_OutMsg.get_tag(*out_descr_cs);
    if (tag != block::gen::OutMsg::msg_export_ext && tag != block::gen::OutMsg::msg_export_new &&
        tag != block::gen::OutMsg::msg_export_imm && tag != block::gen::OutMsg::msg_export_new_defer) {
      return reject_query(PSTRING() << "outbound message #" << i + 1 << " with hash "
                                    << out_msg_root->get_hash().to_hex() << " of transaction " << lt << " of account "
                                    << addr.to_hex()
                                    << " has an invalid OutMsg record (not one of msg_export_ext, msg_export_new, "
                                       "msg_export_imm or msg_export_new_defer)");
    }
    // once we know there is an OutMsg with correct hash, we already know that it contains a message with this hash
    // (by the verification of OutMsg), so it is our message
    // have still to check its source address, lt and imported value
    // and that it refers to this transaction as its origin
    Ref<vm::CellSlice> src;
    LogicalTime message_lt;
    if (tag == block::gen::OutMsg::msg_export_ext) {
      block::gen::CommonMsgInfo::Record_ext_out_msg_info info;
      CHECK(tlb::unpack_cell_inexact(out_msg_root, info));
      src = std::move(info.src);
      message_lt = info.created_lt;
    } else {
      block::gen::CommonMsgInfo::Record_int_msg_info info;
      CHECK(tlb::unpack_cell_inexact(out_msg_root, info));
      src = std::move(info.src);
      message_lt = info.created_lt;
      block::tlb::MsgEnvelope::Record_std msg_env;
      CHECK(tlb::unpack_cell(out_descr_cs->prefetch_ref(), msg_env));
      // unpack exported message value (from this transaction)
      block::CurrencyCollection msg_export_value;
      CHECK(msg_export_value.unpack(info.value));
      msg_export_value += block::tlb::t_Grams.as_integer(info.ihr_fee);
      msg_export_value += msg_env.fwd_fee_remaining;
      CHECK(msg_export_value.is_valid());
      money_exported += msg_export_value;
      if (msg_env.metadata != new_msg_metadata) {
        return reject_query(PSTRING() << "outbound message #" << i + 1 << " with hash "
                                      << out_msg_root->get_hash().to_hex() << " of transaction " << lt << " of account "
                                      << addr.to_hex() << " has invalid metadata in an OutMsg record: expected "
                                      << (new_msg_metadata ? new_msg_metadata.value().to_str() : "<none>") << ", found "
                                      << (msg_env.metadata ? msg_env.metadata.value().to_str() : "<none>"));
      }
    }
    WorkchainId s_wc;
    StdSmcAddress ss_addr;  // s_addr is some macros in Windows
    CHECK(block::tlb::t_MsgAddressInt.extract_std_address(src, s_wc, ss_addr));
    if (s_wc != workchain() || ss_addr != addr) {
      return reject_query(PSTRING() << "outbound message #" << i + 1 << " of transaction " << lt << " of account "
                                    << addr.to_hex() << " has a different source address " << s_wc << ":"
                                    << ss_addr.to_hex());
    }
    auto out_msg_trans = out_descr_cs->prefetch_ref(1);  // trans:^Transaction
    CHECK(out_msg_trans.not_null());
    if (out_msg_trans->get_hash() != trans_root->get_hash()) {
      return reject_query(PSTRING() << "OutMsg record for outbound message #" << i + 1 << " with hash "
                                    << out_msg_root->get_hash().to_hex() << " of transaction " << lt << " of account "
                                    << addr.to_hex() << " refers to a different processing transaction");
    }
    if (tag != block::gen::OutMsg::msg_export_ext) {
      bool is_deferred = tag == block::gen::OutMsg::msg_export_new_defer;
      if (account_expected_defer_all_messages_.count(ss_addr) && !is_deferred) {
        return reject_query(
            PSTRING() << "outbound message #" << i + 1 << " on account " << workchain() << ":" << ss_addr.to_hex()
                      << " must be deferred because this account has earlier messages in DispatchQueue");
      }
      if (is_deferred) {
        LOG(INFO) << "message from account " << workchain() << ":" << ss_addr.to_hex() << " with lt " << message_lt
                  << " was deferred";
        if (!deferring_messages_enabled_ && !account_expected_defer_all_messages_.count(ss_addr)) {
          return reject_query(PSTRING() << "outbound message #" << i + 1 << " on account " << workchain() << ":"
                                        << ss_addr.to_hex() << " is deferred, but deferring messages is disabled");
        }
        if (i == 0 && !account_expected_defer_all_messages_.count(ss_addr)) {
          return reject_query(PSTRING() << "outbound message #1 on account " << workchain() << ":" << ss_addr.to_hex()
                                        << " must not be deferred (the first message cannot be deferred unless some "
                                           "prevoius messages are deferred)");
        }
        account_expected_defer_all_messages_.insert(ss_addr);
      }
    }
  }
  CHECK(money_exported.is_valid());
  // check general transaction data
  block::CurrencyCollection old_balance{account.get_balance()};
  if (tag == block::gen::TransactionDescr::trans_merge_prepare ||
      tag == block::gen::TransactionDescr::trans_merge_install ||
      tag == block::gen::TransactionDescr::trans_split_prepare ||
      tag == block::gen::TransactionDescr::trans_split_install) {
    if (is_masterchain()) {
      return reject_query(
          PSTRING() << "transaction " << lt << " of account " << addr.to_hex()
                    << " is a split/merge prepare/install transaction, which is impossible in a masterchain block");
    }
    bool split = (tag == block::gen::TransactionDescr::trans_split_prepare ||
                  tag == block::gen::TransactionDescr::trans_split_install);
    if (split && !before_split_) {
      return reject_query(PSTRING() << "transaction " << lt << " of account " << addr.to_hex()
                                    << " is a split prepare/install transaction, but this block is not before a split");
    }
    if (split && !is_last) {
      return reject_query(PSTRING() << "transaction " << lt << " of account " << addr.to_hex()
                                    << " is a split prepare/install transaction, but it is not the last transaction "
                                       "for this account in this block");
    }
    if (!split && !after_merge_) {
      return reject_query(
          PSTRING() << "transaction " << lt << " of account " << addr.to_hex()
                    << " is a merge prepare/install transaction, but this block is not immediately after a merge");
    }
    if (!split && !is_first) {
      return reject_query(PSTRING() << "transaction " << lt << " of account " << addr.to_hex()
                                    << " is a merge prepare/install transaction, but it is not the first transaction "
                                       "for this account in this block");
    }
    // check later a global configuration flag in config_.global_flags_
    // (for now, split/merge transactions are always globally disabled)
    return reject_query(PSTRING() << "transaction " << lt << " of account " << addr.to_hex()
                                  << " is a split/merge prepare/install transaction, which are globally disabled");
  }
  if (tag == block::gen::TransactionDescr::trans_tick_tock) {
    if (!is_masterchain()) {
      return reject_query(PSTRING() << "transaction " << lt << " of account " << addr.to_hex()
                                    << " is a tick-tock transaction, which is impossible outside a masterchain block");
    }
    if (!account.is_special) {
      return reject_query(PSTRING() << "transaction " << lt << " of account " << addr.to_hex()
                                    << " is a tick-tock transaction, but this account is not listed as special");
    }
    bool is_tock = td_cs.prefetch_ulong(4) & 1;  // trans_tick_tock$001 is_tock:Bool ...
    if (!is_tock) {
      if (!is_first) {
        return reject_query(
            PSTRING() << "transaction " << lt << " of account " << addr.to_hex()
                      << " is a tick transaction, but this is not the first transaction of this account");
      }
      if (lt != start_lt_ + 1) {
        return reject_query(
            PSTRING() << "transaction " << lt << " of account " << addr.to_hex()
                      << " is a tick transaction, but its logical start time differs from block's start time "
                      << start_lt_ << " by more than one");
      }
      if (!account.tick) {
        return reject_query(PSTRING() << "transaction " << lt << " of account " << addr.to_hex()
                                      << " is a tick transaction, but this account has not enabled tick transactions");
      }
    } else {
      if (!is_last) {
        return reject_query(
            PSTRING() << "transaction " << lt << " of account " << addr.to_hex()
                      << " is a tock transaction, but this is not the last transaction of this account");
      }
      if (!account.tock) {
        return reject_query(PSTRING() << "transaction " << lt << " of account " << addr.to_hex()
                                      << " is a tock transaction, but this account has not enabled tock transactions");
      }
    }
  }
  if (is_first && is_masterchain() && account.is_special && account.tick &&
      (tag != block::gen::TransactionDescr::trans_tick_tock || (td_cs.prefetch_ulong(4) & 1)) &&
      account.orig_status == block::Account::acc_active) {
    return reject_query(PSTRING() << "transaction " << lt << " of account " << addr.to_hex()
                                  << " is the first transaction for this special tick account in this block, but the "
                                     "transaction is not a tick transaction");
  }
  if (is_last && is_masterchain() && account.is_special && account.tock &&
      (tag != block::gen::TransactionDescr::trans_tick_tock || !(td_cs.prefetch_ulong(4) & 1)) &&
      trans.end_status == block::gen::AccountStatus::acc_state_active) {
    return reject_query(PSTRING() << "transaction " << lt << " of account " << addr.to_hex()
                                  << " is the last transaction for this special tock account in this block, but the "
                                     "transaction is not a tock transaction");
  }
  if (tag == block::gen::TransactionDescr::trans_storage && !is_first) {
    return reject_query(
        PSTRING() << "transaction " << lt << " of account " << addr.to_hex()
                  << " is a storage transaction, but it is not the first transaction for this account in this block");
  }
  // check that the original account state has correct hash
  CHECK(account.total_state.not_null());
  if (hash_upd.old_hash != account.total_state->get_hash().bits()) {
    return reject_query(PSTRING() << "transaction " << lt << " of account " << addr.to_hex()
                                  << " claims that the original account state hash must be "
                                  << hash_upd.old_hash.to_hex() << " but the actual value is "
                                  << account.total_state->get_hash().to_hex());
  }
  // some type-specific checks
  int trans_type = block::transaction::Transaction::tr_none;
  switch (tag) {
    case block::gen::TransactionDescr::trans_ord: {
      trans_type = block::transaction::Transaction::tr_ord;
      if (in_msg_root.is_null()) {
        return reject_query(PSTRING() << "ordinary transaction " << lt << " of account " << addr.to_hex()
                                      << " has no inbound message");
      }
      need_credit_phase = !external;
      break;
    }
    case block::gen::TransactionDescr::trans_storage: {
      trans_type = block::transaction::Transaction::tr_storage;
      if (in_msg_root.not_null()) {
        return reject_query(PSTRING() << "storage transaction " << lt << " of account " << addr.to_hex()
                                      << " has an inbound message");
      }
      if (trans.outmsg_cnt) {
        return reject_query(PSTRING() << "storage transaction " << lt << " of account " << addr.to_hex()
                                      << " has at least one outbound message");
      }
      // FIXME
      return reject_query(PSTRING() << "unable to verify storage transaction " << lt << " of account "
                                    << addr.to_hex());
      break;
    }
    case block::gen::TransactionDescr::trans_tick_tock: {
      bool is_tock = (td_cs.prefetch_ulong(4) & 1);
      trans_type = is_tock ? block::transaction::Transaction::tr_tock : block::transaction::Transaction::tr_tick;
      if (in_msg_root.not_null()) {
        return reject_query(PSTRING() << (is_tock ? "tock" : "tick") << " transaction " << lt << " of account "
                                      << addr.to_hex() << " has an inbound message");
      }
      break;
    }
    case block::gen::TransactionDescr::trans_merge_prepare: {
      trans_type = block::transaction::Transaction::tr_merge_prepare;
      if (in_msg_root.not_null()) {
        return reject_query(PSTRING() << "merge prepare transaction " << lt << " of account " << addr.to_hex()
                                      << " has an inbound message");
      }
      if (trans.outmsg_cnt != 1) {
        return reject_query(PSTRING() << "merge prepare transaction " << lt << " of account " << addr.to_hex()
                                      << " must have exactly one outbound message");
      }
      // FIXME
      return reject_query(PSTRING() << "unable to verify merge prepare transaction " << lt << " of account "
                                    << addr.to_hex());
      break;
    }
    case block::gen::TransactionDescr::trans_merge_install: {
      trans_type = block::transaction::Transaction::tr_merge_install;
      if (in_msg_root.is_null()) {
        return reject_query(PSTRING() << "merge install transaction " << lt << " of account " << addr.to_hex()
                                      << " has no inbound message");
      }
      need_credit_phase = true;
      // FIXME
      return reject_query(PSTRING() << "unable to verify merge install transaction " << lt << " of account "
                                    << addr.to_hex());
      break;
    }
    case block::gen::TransactionDescr::trans_split_prepare: {
      trans_type = block::transaction::Transaction::tr_split_prepare;
      if (in_msg_root.not_null()) {
        return reject_query(PSTRING() << "split prepare transaction " << lt << " of account " << addr.to_hex()
                                      << " has an inbound message");
      }
      if (trans.outmsg_cnt > 1) {
        return reject_query(PSTRING() << "split prepare transaction " << lt << " of account " << addr.to_hex()
                                      << " must have exactly one outbound message");
      }
      // FIXME
      return reject_query(PSTRING() << "unable to verify split prepare transaction " << lt << " of account "
                                    << addr.to_hex());
      break;
    }
    case block::gen::TransactionDescr::trans_split_install: {
      trans_type = block::transaction::Transaction::tr_split_install;
      if (in_msg_root.is_null()) {
        return reject_query(PSTRING() << "split install transaction " << lt << " of account " << addr.to_hex()
                                      << " has no inbound message");
      }
      // FIXME
      return reject_query(PSTRING() << "unable to verify split install transaction " << lt << " of account "
                                    << addr.to_hex());
      break;
    }
  }
  // ....
  // check transaction computation by re-doing it
  // similar to Collator::create_ordinary_transaction() and Collator::create_ticktock_transaction()
  // ....
  std::unique_ptr<block::transaction::Transaction> trs =
      std::make_unique<block::transaction::Transaction>(account, trans_type, lt, now_, in_msg_root);
  if (in_msg_root.not_null()) {
    if (!trs->unpack_input_msg(ihr_delivered, &action_phase_cfg_)) {
      // inbound external message was not accepted
      return reject_query(PSTRING() << "could not unpack inbound " << (external ? "external" : "internal")
                                    << " message processed by ordinary transaction " << lt << " of account "
                                    << addr.to_hex());
    }
  }
  if (trs->bounce_enabled) {
    if (!trs->prepare_storage_phase(storage_phase_cfg_, true)) {
      return reject_query(PSTRING() << "cannot re-create storage phase of transaction " << lt << " for smart contract "
                                    << addr.to_hex());
    }
    if (need_credit_phase && !trs->prepare_credit_phase()) {
      return reject_query(PSTRING() << "cannot create re-credit phase of transaction " << lt << " for smart contract "
                                    << addr.to_hex());
    }
  } else {
    if (need_credit_phase && !trs->prepare_credit_phase()) {
      return reject_query(PSTRING() << "cannot re-create credit phase of transaction " << lt << " for smart contract "
                                    << addr.to_hex());
    }
    if (!trs->prepare_storage_phase(storage_phase_cfg_, true, need_credit_phase)) {
      return reject_query(PSTRING() << "cannot re-create storage phase of transaction " << lt << " for smart contract "
                                    << addr.to_hex());
    }
  }
  if (!trs->prepare_compute_phase(compute_phase_cfg_)) {
    return reject_query(PSTRING() << "cannot re-create compute phase of transaction " << lt << " for smart contract "
                                  << addr.to_hex());
  }
  if (!trs->compute_phase->accepted) {
    if (external) {
      return reject_query(PSTRING() << "inbound external message claimed to be processed by ordinary transaction " << lt
                                    << " of account " << addr.to_hex()
                                    << " was in fact rejected (such transaction cannot appear in valid blocks)");
    } else if (trs->compute_phase->skip_reason == block::ComputePhase::sk_none) {
      return reject_query(PSTRING() << "inbound internal message processed by ordinary transaction " << lt
                                    << " of account " << addr.to_hex() << " was not processed without any reason");
    }
  }
  if (trs->compute_phase->success && !trs->prepare_action_phase(action_phase_cfg_)) {
    return reject_query(PSTRING() << "cannot re-create action phase of transaction " << lt << " for smart contract "
                                  << addr.to_hex());
  }
  if (trs->bounce_enabled &&
      (!trs->compute_phase->success || trs->action_phase->state_exceeds_limits || trs->action_phase->bounce) &&
      !trs->prepare_bounce_phase(action_phase_cfg_)) {
    return reject_query(PSTRING() << "cannot re-create bounce phase of  transaction " << lt << " for smart contract "
                                  << addr.to_hex());
  }
  if (!trs->serialize()) {
    return reject_query(PSTRING() << "cannot re-create the serialization of  transaction " << lt
                                  << " for smart contract " << addr.to_hex());
  }
  if (!trs->update_limits(*block_limit_status_, /* with_gas = */ false, /* with_size = */ false)) {
    return fatal_error(PSTRING() << "cannot update block limit status to include transaction " << lt << " of account "
                                 << addr.to_hex());
  }

  // Collator should stop if total gas usage exceeds limits, including transactions on special accounts, but without
  // ticktocks and mint/recover.
  // Here Validator checks a weaker condition
  if (!is_special_tx && !trs->gas_limit_overridden && trans_type == block::transaction::Transaction::tr_ord) {
    (account.is_special ? total_special_gas_used_ : total_gas_used_) += trs->gas_used();
  }
  if (total_gas_used_ > block_limits_->gas.hard() + compute_phase_cfg_.gas_limit) {
    return reject_query(PSTRING() << "gas block limits are exceeded: total_gas_used > gas_limit_hard + trx_gas_limit ("
                                  << "total_gas_used=" << total_gas_used_
                                  << ", gas_limit_hard=" << block_limits_->gas.hard()
                                  << ", trx_gas_limit=" << compute_phase_cfg_.gas_limit << ")");
  }
  if (total_special_gas_used_ > block_limits_->gas.hard() + compute_phase_cfg_.special_gas_limit) {
    return reject_query(
        PSTRING() << "gas block limits are exceeded: total_special_gas_used > gas_limit_hard + special_gas_limit ("
                  << "total_special_gas_used=" << total_special_gas_used_
                  << ", gas_limit_hard=" << block_limits_->gas.hard()
                  << ", special_gas_limit=" << compute_phase_cfg_.special_gas_limit << ")");
  }

  auto trans_root2 = trs->commit(account);
  if (trans_root2.is_null()) {
    return reject_query(PSTRING() << "the re-created transaction " << lt << " for smart contract " << addr.to_hex()
                                  << " could not be committed");
  }
  // now compare the re-created transaction with the one we have
  if (trans_root2->get_hash() != trans_root->get_hash()) {
    if (verbosity >= 3 * 0) {
      std::cerr << "original transaction " << lt << " of " << addr.to_hex() << ": ";
      block::gen::t_Transaction.print_ref(std::cerr, trans_root);
      std::cerr << "re-created transaction " << lt << " of " << addr.to_hex() << ": ";
      block::gen::t_Transaction.print_ref(std::cerr, trans_root2);
    }
    return reject_query(PSTRING() << "the transaction " << lt << " of " << addr.to_hex() << " has hash "
                                  << trans_root->get_hash().to_hex()
                                  << " different from that of the recreated transaction "
                                  << trans_root2->get_hash().to_hex());
  }
  block::gen::Transaction::Record trans2;
  block::gen::HASH_UPDATE::Record hash_upd2;
  if (!(tlb::unpack_cell(trans_root2, trans2) &&
        tlb::type_unpack_cell(std::move(trans2.state_update), block::gen::t_HASH_UPDATE_Account, hash_upd2))) {
    return fatal_error(PSTRING() << "cannot unpack the re-created transaction " << lt << " of " << addr.to_hex());
  }
  if (hash_upd2.old_hash != hash_upd.old_hash) {
    return fatal_error(PSTRING() << "the re-created transaction " << lt << " of " << addr.to_hex()
                                 << " is invalid: it starts from account state with different hash");
  }
  if (hash_upd2.new_hash != account.total_state->get_hash().bits()) {
    return fatal_error(
        PSTRING() << "the re-created transaction " << lt << " of " << addr.to_hex()
                  << " is invalid: its claimed new account hash differs from the actual new account state");
  }
  if (hash_upd.new_hash != account.total_state->get_hash().bits()) {
    return reject_query(PSTRING() << "transaction " << lt << " of " << addr.to_hex()
                                  << " is invalid: it claims that the new account state hash is "
                                  << hash_upd.new_hash.to_hex() << " but the re-computed value is "
                                  << hash_upd2.new_hash.to_hex());
  }
  if (!trans.r1.out_msgs->contents_equal(*trans2.r1.out_msgs)) {
    return reject_query(
        PSTRING()
        << "transaction " << lt << " of " << addr.to_hex()
        << " is invalid: it has produced a set of outbound messages different from that listed in the transaction");
  }
  total_burned_ += trs->blackhole_burned;
  // check new balance and value flow
  auto new_balance = account.get_balance();
  block::CurrencyCollection total_fees;
  if (!total_fees.validate_unpack(trans.total_fees)) {
    return reject_query(PSTRING() << "transaction " << lt << " of " << addr.to_hex()
                                  << " has an invalid total_fees value");
  }
  if (old_balance + money_imported != new_balance + money_exported + total_fees + trs->blackhole_burned) {
    return reject_query(
        PSTRING() << "transaction " << lt << " of " << addr.to_hex()
                  << " violates the currency flow condition: old balance=" << old_balance.to_str()
                  << " + imported=" << money_imported.to_str() << " does not equal new balance=" << new_balance.to_str()
                  << " + exported=" << money_exported.to_str() << " + total_fees=" << total_fees.to_str()
                  << (trs->blackhole_burned.is_zero() ? ""
                                                      : PSTRING() << " burned=" << trs->blackhole_burned.to_str()));
  }
  return true;
}

/**
 * Checks the validity of transactions for a given account block.
 * NB: may be run in parallel for different accounts
 *
 * @param acc_addr The address of the account.
 * @param acc_blk_root The root of the AccountBlock.
 *
 * @returns True if the account transactions are valid, false otherwise.
 */
bool ValidateQuery::check_account_transactions(const StdSmcAddress& acc_addr, Ref<vm::CellSlice> acc_blk_root) {
  block::gen::AccountBlock::Record acc_blk;
  CHECK(tlb::csr_unpack(std::move(acc_blk_root), acc_blk) && acc_blk.account_addr == acc_addr);
  auto account_p = unpack_account(acc_addr.cbits());
  if (!account_p) {
    return reject_query("cannot unpack old state of account "s + acc_addr.to_hex());
  }
  auto& account = *account_p;
  CHECK(account.addr == acc_addr);
  vm::AugmentedDictionary trans_dict{vm::DictNonEmpty(), std::move(acc_blk.transactions), 64,
                                     block::tlb::aug_AccountTransactions};
  td::BitArray<64> min_trans, max_trans;
  CHECK(trans_dict.get_minmax_key(min_trans).not_null() && trans_dict.get_minmax_key(max_trans, true).not_null());
  ton::LogicalTime min_trans_lt = min_trans.to_ulong(), max_trans_lt = max_trans.to_ulong();
  if (!trans_dict.check_for_each_extra([this, &account, min_trans_lt, max_trans_lt](Ref<vm::CellSlice> value,
                                                                                    Ref<vm::CellSlice> extra,
                                                                                    td::ConstBitPtr key, int key_len) {
        CHECK(key_len == 64);
        ton::LogicalTime lt = key.get_uint(64);
        extra.clear();
        return check_one_transaction(account, lt, value->prefetch_ref(), lt == min_trans_lt, lt == max_trans_lt);
      })) {
    return reject_query("at least one Transaction of account "s + acc_addr.to_hex() + " is invalid");
  }
  if (is_masterchain() && account.libraries_changed()) {
    return scan_account_libraries(account.orig_library, account.library, acc_addr);
  } else {
    return true;
  }
}

/**
 * Checks all transactions in the account blocks.
 *
 * @returns True if all transactions pass the check, False otherwise.
 */
bool ValidateQuery::check_transactions() {
  LOG(INFO) << "checking all transactions";
  return account_blocks_dict_->check_for_each_extra(
      [this](Ref<vm::CellSlice> value, Ref<vm::CellSlice> extra, td::ConstBitPtr key, int key_len) {
        CHECK(key_len == 256);
        return check_account_transactions(key, std::move(value));
      });
}

/**
 * Processes changes in libraries of an account.
 * Used in masterchain validation.
 * Similar to Collator::update_account_public_libraries()
 *
 * @param orig_libs The original libraries of the account.
 * @param final_libs The final libraries of the account.
 * @param addr The address of the account.
 *
 * @returns True if the update was successful, false otherwise.
 */
bool ValidateQuery::scan_account_libraries(Ref<vm::Cell> orig_libs, Ref<vm::Cell> final_libs, const td::Bits256& addr) {
  vm::Dictionary dict1{std::move(orig_libs), 256}, dict2{std::move(final_libs), 256};
  return dict1.scan_diff(
             dict2,
             [this, &addr](td::ConstBitPtr key, int n, Ref<vm::CellSlice> val1, Ref<vm::CellSlice> val2) -> bool {
               CHECK(n == 256);
               bool f = block::is_public_library(key, std::move(val1));
               bool g = block::is_public_library(key, val2);
               if (f != g) {
                 lib_publishers_.emplace_back(key, addr, g);
               }
               return true;
             },
             3) ||
         reject_query("error scanning old and new libraries of account "s + addr.to_hex());
}

/**
 * Checks if all necessary tick-tock smart contracts have been created.
 * Used in masterchain validation.
 *
 * @returns True if all necessary tick-tock transactions have been created, false otherwise.
 */
bool ValidateQuery::check_all_ticktock_processed() {
  if (!is_masterchain()) {
    return true;
  }
  LOG(DEBUG) << "getting the list of special tick-tock smart contracts";
  auto res = config_->get_special_ticktock_smartcontracts(3);
  if (res.is_error()) {
    return fatal_error(res.move_as_error());
  }
  auto ticktock_smcs = res.move_as_ok();
  LOG(DEBUG) << "have " << ticktock_smcs.size() << " tick-tock smart contracts";
  for (auto addr : ticktock_smcs) {
    LOG(DEBUG) << "special smart contract " << addr.first.to_hex() << " with ticktock=" << addr.second;
    if (!account_blocks_dict_->key_exists(addr.first)) {
      return reject_query(
          PSTRING()
          << "there are no transactions (and in particular, no tick-tock transactions) for special smart contract "
          << addr.first.to_hex() << " with ticktock=" << addr.second);
    }
  }
  return true;
}

/**
 * Checks the processing order of messages in a block.
 *
 * @returns True if the processing order of messages is valid, false otherwise.
 */
bool ValidateQuery::check_message_processing_order() {
  // Old rule: if messages m1 and m2 with the same destination generate transactions t1 and t2,
  // then (m1.created_lt < m2.created_lt) => (t1.lt < t2.lt).
  // New rule:
  // If message was taken from dispatch queue, instead of created_lt use emitted_lt
  std::sort(msg_proc_lt_.begin(), msg_proc_lt_.end());
  for (std::size_t i = 1; i < msg_proc_lt_.size(); i++) {
    auto &a = msg_proc_lt_[i - 1], &b = msg_proc_lt_[i];
    if (std::get<0>(a) == std::get<0>(b) && std::get<2>(a) > std::get<2>(b)) {
      return reject_query(PSTRING() << "incorrect message processing order: transaction (" << std::get<1>(a) << ","
                                    << std::get<0>(a).to_hex() << ") processes message created at logical time "
                                    << std::get<2>(a) << ", but a later transaction (" << std::get<1>(b) << ","
                                    << std::get<0>(a).to_hex()
                                    << ") processes an earlier message created at logical time " << std::get<2>(b));
    }
  }

  // Check that if messages m1 and m2 with the same source have m1.created_lt < m2.created_lt then
  // m1.emitted_lt < m2.emitted_lt.
  std::sort(msg_emitted_lt_.begin(), msg_emitted_lt_.end());
  for (std::size_t i = 1; i < msg_emitted_lt_.size(); i++) {
    auto &a = msg_emitted_lt_[i - 1], &b = msg_emitted_lt_[i];
    if (std::get<0>(a) == std::get<0>(b) && std::get<2>(a) >= std::get<2>(b)) {
      return reject_query(PSTRING() << "incorrect deferred message processing order for sender "
                                    << std::get<0>(a).to_hex() << ": message with created_lt " << std::get<1>(a)
                                    << " has emitted_lt" << std::get<2>(a) << ", but message with created_lt "
                                    << std::get<1>(b) << " has emitted_lt" << std::get<2>(b));
    }
  }
  return true;
}

/**
 * Checks if a special message is valid and exists in the incoming messages dictionary.
 * A message is special if it recovers fees or mints extra currencies.
 *
 * @param in_msg_root The root of the message.
 * @param amount The amount of currency recovered/minted.
 * @param addr_cell The cell containing the destination address.
 *
 * @returns True if the special message is valid, false otherwise.
 */
bool ValidateQuery::check_special_message(Ref<vm::Cell> in_msg_root, const block::CurrencyCollection& amount,
                                          Ref<vm::Cell> addr_cell) {
  if (in_msg_root.is_null()) {
    return amount.is_zero();
  }
  CHECK(!amount.is_zero());
  if (!is_masterchain()) {
    return reject_query("special messages can be present in masterchain only");
  }
  block::gen::InMsg::Record_msg_import_imm in;
  block::tlb::MsgEnvelope::Record_std env;
  if (!(tlb::unpack_cell(in_msg_root, in) && tlb::unpack_cell(in.in_msg, env))) {
    return reject_query("cannot unpack msg_import_imm InMsg for a special message");
  }
  Bits256 msg_hash = env.msg->get_hash().bits();
  LOG(DEBUG) << "checking special message with hash " << msg_hash.to_hex() << " and expected amount "
             << amount.to_str();
  auto in_msg_cs = in_msg_dict_->lookup(msg_hash);
  if (in_msg_cs.is_null()) {
    return reject_query("InMsg of special message with hash "s + msg_hash.to_hex() +
                        " is not registered in InMsgDescr");
  }
  if (!vm::load_cell_slice(in_msg_root).contents_equal(*in_msg_cs)) {
    return reject_query("InMsg of special message with hash "s + msg_hash.to_hex() +
                        " differs from the InMsgDescr entry with this key");
  }
  vm::CellSlice cs{vm::NoVmOrd(), env.msg};
  block::gen::CommonMsgInfo::Record_int_msg_info info;
  CHECK(tlb::unpack(cs, info));  // this has been already checked for all InMsgDescr
  auto src_prefix = block::tlb::t_MsgAddressInt.get_prefix(info.src);
  auto dest_prefix = block::tlb::t_MsgAddressInt.get_prefix(info.dest);
  CHECK(src_prefix.is_valid() && dest_prefix.is_valid());  // we have checked this for all InMsgDescr
  auto cur_prefix = block::interpolate_addr(src_prefix, dest_prefix, env.cur_addr);
  auto next_prefix = block::interpolate_addr(src_prefix, dest_prefix, env.next_addr);
  if (cur_prefix != dest_prefix || next_prefix != dest_prefix) {
    return reject_query("special message with hash "s + msg_hash.to_hex() +
                        " has not been routed to its final destination");
  }
  if (!shard_contains(shard_, src_prefix)) {
    return reject_query("special message with hash "s + msg_hash.to_hex() + " has source address " +
                        src_prefix.to_str() + " outside this shard");
  }
  if (!shard_contains(shard_, dest_prefix)) {
    return reject_query("special message with hash "s + msg_hash.to_hex() + " has destination address " +
                        dest_prefix.to_str() + " outside this shard");
  }
  if (env.fwd_fee_remaining->sgn()) {
    return reject_query("special message with hash "s + msg_hash.to_hex() + " has a non-zero fwd_fee_remaining");
  }
  if (block::tlb::t_Grams.as_integer(info.fwd_fee)->sgn()) {
    return reject_query("special message with hash "s + msg_hash.to_hex() + " has a non-zero fwd_fee");
  }
  if (block::tlb::t_Grams.as_integer(info.ihr_fee)->sgn()) {
    return reject_query("special message with hash "s + msg_hash.to_hex() + " has a non-zero ihr_fee");
  }
  block::CurrencyCollection value;
  if (!value.validate_unpack(info.value)) {
    return reject_query("special message with hash "s + msg_hash.to_hex() + " has an invalid value");
  }
  if (value != amount) {
    return reject_query("special message with hash "s + msg_hash.to_hex() + " carries an incorrect amount " +
                        value.to_str() + " instead of " + amount.to_str() + " postulated by ValueFlow");
  }
  WorkchainId src_wc, dest_wc;
  StdSmcAddress src_addr, dest_addr, correct_addr;
  if (!(block::tlb::t_MsgAddressInt.extract_std_address(info.src, src_wc, src_addr) &&
        block::tlb::t_MsgAddressInt.extract_std_address(info.dest, dest_wc, dest_addr))) {
    return reject_query("cannot unpack source and destination addresses of special message with hash "s +
                        msg_hash.to_hex());
  }
  if (src_wc != masterchainId || !src_addr.is_zero()) {
    return reject_query(PSTRING() << "special message with hash " << msg_hash.to_hex()
                                  << " has a non-zero source address " << src_wc << ":" << src_addr.to_hex());
  }
  CHECK(dest_wc == masterchainId);
  if (addr_cell.is_null() || vm::load_cell_slice(addr_cell).size_ext() != 0x100) {
    return reject_query("special message with hash "s + msg_hash.to_hex() +
                        " has no correct destination address defined in the current configuration");
  }
  CHECK(vm::load_cell_slice(addr_cell).prefetch_bits_to(correct_addr));
  if (dest_addr != correct_addr) {
    return reject_query("special message with hash "s + msg_hash.to_hex() +
                        " has destination address -1:" + dest_addr.to_hex() +
                        " but the correct address defined by the configuration is " + correct_addr.to_hex());
  }
  if (cs.size_ext() != 2 || cs.prefetch_ulong(2)) {
    return reject_query("special message with hash "s + msg_hash.to_hex() + " has a non-empty body");
  }
  return true;
}

/**
 * Checks if all necessary special messages are valid and exist in the incoming messages dictionary.
 * Used in masterchain validation.
 *
 * @returns True if special messages are valid, false otherwise.
 */
bool ValidateQuery::check_special_messages() {
  return check_special_message(recover_create_msg_, value_flow_.recovered, config_->get_config_param(3, 1)) &&
         check_special_message(mint_msg_, value_flow_.minted, config_->get_config_param(2, 0));
}

/**
 * Checks if an update of LibDescr of as single library update is valid.
 * Compares updates in LibDescr against updates of account states.
 * Used in masterchain validation.
 *
 * @param key The 256-bit key of the library.
 * @param old_value The old value of the LibDescr
 * @param new_value The new value of the LibDescr.
 *
 * @returns True if the library update is valid, false otherwise.
 */
bool ValidateQuery::check_one_library_update(td::ConstBitPtr key, Ref<vm::CellSlice> old_value,
                                             Ref<vm::CellSlice> new_value) {
  // shared_lib_descr$00 lib:^Cell publishers:(Hashmap 256 True) = LibDescr;
  std::unique_ptr<vm::Dictionary> old_publishers, new_publishers;
  if (new_value.not_null()) {
    block::gen::LibDescr::Record rec;
    if (!block::gen::csr_unpack(std::move(new_value), rec)) {
      return reject_query("failed to unpack LibDescr with key "s + key.to_hex(256) +
                          " in the libraries dictionary of the new state");
    }
    if (rec.lib->get_hash().as_bitslice() != key) {
      return reject_query("LibDescr with key "s + key.to_hex(256) +
                          " in the libraries dictionary of the new state contains a library with different root hash " +
                          rec.lib->get_hash().to_hex());
    }
    new_publishers = std::make_unique<vm::Dictionary>(vm::DictNonEmpty(), std::move(rec.publishers), 256);
  } else {
    new_publishers = std::make_unique<vm::Dictionary>(256);
  }
  if (old_value.not_null()) {
    block::gen::LibDescr::Record rec;
    if (!block::gen::csr_unpack(std::move(old_value), rec)) {
      return reject_query("failed to unpack LibDescr with key "s + key.to_hex(256) +
                          " in the libraries dictionary of the old state");
    }
    old_publishers = std::make_unique<vm::Dictionary>(vm::DictNonEmpty(), std::move(rec.publishers), 256);
  } else {
    old_publishers = std::make_unique<vm::Dictionary>(256);
  }
  if (!old_publishers->scan_diff(
          *new_publishers,
          [this, lib_key = key](td::ConstBitPtr key, int key_len, Ref<vm::CellSlice> old_val,
                                Ref<vm::CellSlice> new_val) {
            CHECK(key_len == 256);
            if (old_val.not_null() && !old_val->empty_ext()) {
              return false;
            }
            if (new_val.not_null() && !new_val->empty_ext()) {
              return false;
            }
            CHECK(old_val.not_null() != new_val.not_null());
            lib_publishers2_.emplace_back(lib_key, key, new_val.not_null());
            return true;
          },
          3 /* check augmentation of changed nodes */)) {
    return reject_query("invalid publishers set for shard library with hash "s + key.to_hex(256));
  }
  return true;
}

/**
 * Checks if all updates of LibDescr are valid.
 * Used in masterchain validation.
 *
 * @returns True if the library updates are valid.
 */
bool ValidateQuery::check_shard_libraries() {
  CHECK(ps_.shard_libraries_ && ns_.shard_libraries_);
  if (!ps_.shard_libraries_->scan_diff(
          *ns_.shard_libraries_,
          [this](td::ConstBitPtr key, int key_len, Ref<vm::CellSlice> old_val, Ref<vm::CellSlice> new_val) {
            CHECK(key_len == 256);
            return check_one_library_update(key, std::move(old_val), std::move(new_val));
          },
          3 /* check augmentation of changed nodes */)) {
    return reject_query("invalid shard libraries dictionary in the new state");
  }
  std::sort(lib_publishers_.begin(), lib_publishers_.end());
  std::sort(lib_publishers2_.begin(), lib_publishers2_.end());
  if (lib_publishers_ != lib_publishers2_) {
    // TODO: better error message with by-element comparison?
    return reject_query("the set of public libraries and their publishing accounts has not been updated correctly");
  }
  return true;
}

/**
 * Checks the validity of the new shard state.
 *
 * @returns True if the new state is valid, false otherwise.
 */
bool ValidateQuery::check_new_state() {
  LOG(INFO) << "checking header of the new shardchain state";
  block::gen::ShardStateUnsplit::Record info;
  if (!tlb::unpack_cell(state_root_, info)) {
    return reject_query("the header of the new shardchain state cannot be unpacked");
  }
  // shard_state#9023afe2 global_id:int32 -> checked in unpack_next_state()
  // shard_id:ShardIdent -> checked in unpack_next_state()
  // seq_no:uint32 vert_seq_no:# -> checked in unpack_next_state()
  // gen_utime:uint32 gen_lt:uint64 -> checked in unpack_next_state()
  // min_ref_mc_seqno:uint32
  ton::BlockSeqno my_mc_seqno = is_masterchain() ? id_.seqno() : mc_seqno_;
  ton::BlockSeqno ref_mc_seqno =
      std::min(std::min(my_mc_seqno, min_shard_ref_mc_seqno_), ns_.processed_upto_->min_mc_seqno());
  if (ns_.min_ref_mc_seqno_ != ref_mc_seqno) {
    return reject_query(
        PSTRING() << "new state of " << id_.to_str() << " has minimal referenced masterchain block seqno "
                  << ns_.min_ref_mc_seqno_
                  << " but the value computed from all shard references and previous masterchain block reference is "
                  << ref_mc_seqno << " = min(" << my_mc_seqno << "," << min_shard_ref_mc_seqno_ << ","
                  << ns_.processed_upto_->min_mc_seqno() << ")");
  }
  // out_msg_queue_info:^OutMsgQueueInfo
  // -> _ out_queue:OutMsgQueue proc_info:ProcessedInfo
  //      ihr_pending:IhrPendingInfo = OutMsgQueueInfo;
  if (!ns_.ihr_pending_->is_empty()) {
    return reject_query("IhrPendingInfo in the new state of "s + id_.to_str() +
                        " is non-empty, but IHR delivery is now disabled");
  }
  // before_split:(## 1) -> checked in unpack_next_state()
  // accounts:^ShardAccounts -> checked in precheck_account_updates() + other
  // ^[ overload_history:uint64 underload_history:uint64
  if (ns_.overload_history_ & ns_.underload_history_ & 1) {
    return reject_query(
        "lower-order bits both set in the new state's overload_history and underload history (block cannot be both "
        "overloaded and underloaded)");
  }
  if (after_split_ || after_merge_) {
    if ((ns_.overload_history_ | ns_.underload_history_) & ~1ULL) {
      return reject_query(
          "new block is immediately after split or after merge, but the old underload or overload history has not been "
          "cleared");
    }
  } else {
    if ((ns_.overload_history_ ^ (ps_.overload_history_ << 1)) & ~1ULL) {
      return reject_query(PSTRING() << "new overload history " << ns_.overload_history_
                                    << " is not compatible with the old overload history " << ps_.overload_history_);
    }
    if ((ns_.underload_history_ ^ (ps_.underload_history_ << 1)) & ~1ULL) {
      return reject_query(PSTRING() << "new underload history " << ns_.underload_history_
                                    << " is not compatible with the old underload history " << ps_.underload_history_);
    }
  }
  // total_balance:CurrencyCollection
  // total_validator_fees:CurrencyCollection
  block::CurrencyCollection total_balance, total_validator_fees, old_total_validator_fees(ps_.total_validator_fees_);
  if (!(total_balance.validate_unpack(info.r1.total_balance) &&
        total_validator_fees.validate_unpack(info.r1.total_validator_fees))) {
    return reject_query("cannot unpack total_balance and total_validator_fees in the header of the new state");
  }
  if (total_balance != value_flow_.to_next_blk) {
    return reject_query(
        "new state declares total balance "s + total_balance.to_str() +
        " different from to_next_blk in value flow (obtained by summing balances of all accounts in the new state): " +
        value_flow_.to_next_blk.to_str());
  }
  LOG(DEBUG) << "checking total validator fees: new=" << total_validator_fees.to_str()
             << "+recovered=" << value_flow_.recovered.to_str() << " == old=" << old_total_validator_fees.to_str()
             << "+collected=" << value_flow_.fees_collected.to_str();
  if (total_validator_fees + value_flow_.recovered != old_total_validator_fees + value_flow_.fees_collected) {
    return reject_query("new state declares total validator fees "s + total_validator_fees.to_str() +
                        " not equal to the sum of old total validator fees " + old_total_validator_fees.to_str() +
                        " and the fees collected in this block " + value_flow_.fees_collected.to_str() +
                        " minus the recovered fees " + value_flow_.recovered.to_str());
  }
  // libraries:(HashmapE 256 LibDescr)
  if (is_masterchain()) {
    if (!check_shard_libraries()) {
      return reject_query("the set of public libraries in the new state is invalid");
    }
  } else if (!ns_.shard_libraries_->is_empty()) {
    return reject_query(
        "new state contains a non-empty public library collection, which is not allowed for non-masterchain blocks");
  }
  // master_ref:(Maybe BlkMasterInfo) ]
  if (info.r1.master_ref->prefetch_ulong(1) != !is_masterchain()) {
    return reject_query("new state "s + (is_masterchain() ? "contains" : "does not contain") +
                        " a masterchain block reference (master_ref)");
  }
  // custom:(Maybe ^McStateExtra) -> checked in check_mc_state_extra()
  // = ShardStateUnsplit;
  return true;
}

/**
 * Checks if a masterchain configuration update is valid.
 * Used in masterchain validation.
 *
 * @param old_conf_params The old configuration parameters.
 * @param new_conf_params The new configuration parameters.
 *
 * @returns True if the update is valid, false otherwise.
 */
bool ValidateQuery::check_config_update(Ref<vm::CellSlice> old_conf_params, Ref<vm::CellSlice> new_conf_params) {
  if (!block::gen::t_ConfigParams.validate_csr(10000, new_conf_params)) {
    return reject_query("new configuration failed to pass automated validity checks");
  }
  if (!block::gen::t_ConfigParams.validate_csr(10000, old_conf_params)) {
    return fatal_error("old configuration failed to pass automated validity checks");
  }
  td::Bits256 old_cfg_addr, new_cfg_addr;
  Ref<vm::Cell> old_cfg_root, new_cfg_root;
  CHECK(block::gen::t_ConfigParams.unpack_cons1(old_conf_params.write(), old_cfg_addr, old_cfg_root) &&
        block::gen::t_ConfigParams.unpack_cons1(new_conf_params.write(), new_cfg_addr, new_cfg_root));
  if (!block::valid_config_data(new_cfg_root, new_cfg_addr, true, false, old_mparams_)) {
    return reject_query(
        "new configuration parameters failed to pass per-parameter automated validity checks, or one of mandatory "
        "configuration parameters is missing");
  }
  auto ocfg_res = block::get_config_data_from_smc(ns_.account_dict_->lookup(old_cfg_addr));
  if (ocfg_res.is_error()) {
    return reject_query("cannot extract configuration from the new state of the (old) configuration smart contract "s +
                        old_cfg_addr.to_hex() + " : " + ocfg_res.move_as_error().to_string());
  }
  auto ocfg_root = ocfg_res.move_as_ok();
  CHECK(ocfg_root.not_null());
  auto ncfg_res = block::get_config_data_from_smc(ns_.account_dict_->lookup(new_cfg_addr));
  if (ncfg_res.is_error()) {
    return reject_query("cannot extract configuration from the new state of the (new) configuration smart contract "s +
                        new_cfg_addr.to_hex() + " : " + ncfg_res.move_as_error().to_string());
  }
  auto ncfg_root = ncfg_res.move_as_ok();
  CHECK(ncfg_root.not_null());
  bool cfg_acc_changed = (new_cfg_addr != old_cfg_addr);
  if (ncfg_root->get_hash() != new_cfg_root->get_hash()) {
    return reject_query(
        "the new configuration is different from that stored in the persistent data of the (new) configuration smart contract "s +
        old_cfg_addr.to_hex());
  }
  if (!block::valid_config_data(ocfg_root, old_cfg_addr, true, true, old_mparams_)) {
    return reject_query("configuration extracted from (old) configuration smart contract "s + old_cfg_addr.to_hex() +
                        " failed to pass per-parameter validity checks, or one of mandatory parameters is missing");
  }
  if (block::important_config_parameters_changed(new_cfg_root, old_cfg_root)) {
    // same as the check in Collator::create_mc_state_extra()
    LOG(WARNING) << "the global configuration changes in block " << id_.to_str();
    if (!is_key_block_) {
      return reject_query(
          "important parameters in the global configuration have changed, but the block is not marked as a key block");
    }
  } else if (is_key_block_ &&
             !(cfg_acc_changed || block::important_config_parameters_changed(new_cfg_root, old_cfg_root, true))) {
    return reject_query("no important parameters have been changed, but the block is marked as a key block");
  }
  vm::Dictionary dict1{ocfg_root, 32};
  auto param0 = dict1.lookup_ref(td::BitArray<32>{(long long)0});
  if (param0.is_null()) {
    if (cfg_acc_changed) {
      return reject_query("new state of old configuration smart contract "s + old_cfg_addr.to_hex() +
                          " contains no value for parameter 0 (new configuration smart contract address), but the "
                          "configuration smart contract has been somehow changed to " +
                          new_cfg_addr.to_hex());
    }
    return true;
  }
  td::Bits256 want_cfg_addr;
  CHECK(vm::load_cell_slice(std::move(param0)).prefetch_bits_to(want_cfg_addr));
  if (want_cfg_addr == old_cfg_addr) {
    if (cfg_acc_changed) {
      return reject_query("new state of old configuration smart contract "s + old_cfg_addr.to_hex() +
                          " contains the same value for parameter 0 (configuration smart contract address), but the "
                          "configuration smart contract has been somehow changed to " +
                          new_cfg_addr.to_hex());
    }
    return true;
  }
  if (want_cfg_addr != new_cfg_addr && cfg_acc_changed) {
    return reject_query("new state of old configuration smart contract "s + old_cfg_addr.to_hex() + " contains " +
                        want_cfg_addr.to_hex() +
                        " as the value for parameter 0 (new configuration smart contract address), but the "
                        "configuration smart contract has been somehow changed to a different value " +
                        new_cfg_addr.to_hex());
  }
  // now old_cfg_addr = new_cfg_addr != want_cfg_addr
  // the configuration smart contract has not been switched to want_cfg_addr, have to check why
  auto wcfg_res = block::get_config_data_from_smc(ns_.account_dict_->lookup(want_cfg_addr));
  if (wcfg_res.is_error()) {
    LOG(WARNING) << "switching of configuration smart contract did not happen because the suggested new configuration "
                    "smart contract "
                 << want_cfg_addr.to_hex() << " does not contain a valid configuration : " << wcfg_res.move_as_error();
    return true;
  }
  auto wcfg_root = wcfg_res.move_as_ok();
  if (!block::valid_config_data(wcfg_root, want_cfg_addr, true, false, old_mparams_)) {
    LOG(WARNING)
        << "switching of configuration smart contract did not happen because the configuration extracted from "
           "suggested new configuration smart contract "
        << want_cfg_addr.to_hex()
        << " failed to pass per-parameter validity checks, or one of mandatory configuration parameters is missing";
    return true;
  }
  return reject_query("old configuration smart contract "s + old_cfg_addr.to_hex() + " suggested " +
                      want_cfg_addr.to_hex() +
                      " as the new configuration smart contract, but the switchover did not happen without a good "
                      "reason (the suggested configuration appears to be valid)");
}

/**
 * Checks if a single entry in the dictionary of previous masterchain blocks is valid and consistent.
 * Used in masterchain validation.
 *
 * @param seqno The sequence number of the entry.
 * @param old_val_extra The old value of the entry.
 * @param new_val_extra The new value of the entry.
 *
 * @returns True if the update is valid and consistent, false otherwise.
 */
bool ValidateQuery::check_one_prev_dict_update(ton::BlockSeqno seqno, Ref<vm::CellSlice> old_val_extra,
                                               Ref<vm::CellSlice> new_val_extra) {
  if (old_val_extra.not_null() && new_val_extra.is_null()) {
    // if this becomes allowed in some situations, then check necessary conditions and return true
    return reject_query(
        PSTRING()
        << "entry with seqno " << seqno
        << " disappeared in the new previous blocks dictionary as compared to the old previous blocks dictionary");
  }
  CHECK(new_val_extra.not_null());
  vm::CellSlice cs{*new_val_extra};
  if (!(block::gen::t_KeyMaxLt.validate_skip_upto(16, cs) && block::gen::t_KeyExtBlkRef.validate_skip_upto(16, cs) &&
        cs.empty_ext())) {
    return reject_query(PSTRING() << "entry with seqno " << seqno
                                  << " in the new previous blocks dictionary failed to pass automated validity checks "
                                     "form KeyMaxLt + KeyExtBlkRef");
  }
  if (old_val_extra.not_null()) {
    CHECK(!new_val_extra->contents_equal(*old_val_extra));
    return reject_query(PSTRING() << "entry with seqno " << seqno
                                  << " changed in the new previous blocks dictionary as compared to its old version "
                                     "(entries should never change once they have been added)");
  }
  auto& cs2 = new_val_extra.write();
  bool is_key;
  BlockIdExt blkid;
  LogicalTime lt;
  CHECK(block::gen::t_KeyMaxLt.skip(cs2) && cs2.fetch_bool_to(is_key) &&
        block::tlb::t_ExtBlkRef.unpack(cs2, blkid, &lt) && cs2.empty_ext());
  if (seqno != mc_seqno_) {
    return reject_query(PSTRING() << "new previous blocks dictionary contains a new entry with seqno " << seqno
                                  << " while the only new entry must be for the previous block with seqno "
                                  << mc_seqno_);
  }
  if (blkid.seqno() != seqno) {
    return reject_query(PSTRING() << "new previous blocks dictionary entry with seqno " << seqno
                                  << " in fact describes a block " << blkid.to_str() << " with different seqno");
  }
  if (blkid != prev_blocks.at(0)) {
    return reject_query("new previous blocks dictionary has a new entry for previous block " + blkid.to_str() +
                        " while the correct previous block is " + prev_blocks[0].to_str());
  }
  if (lt != config_->lt) {
    return reject_query(PSTRING() << "previous blocks dictionary has new entry for previous block " << blkid.to_str()
                                  << " indicating end_lt=" << lt << " but the correct value is " << config_->lt);
  }
  if (is_key != config_->is_key_state()) {
    return reject_query(PSTRING() << "previous blocks dictionary has new entry for previous block " << blkid.to_str()
                                  << " indicating is_key_block=" << is_key << " but the correct value is "
                                  << (int)config_->is_key_state());
  }
  return true;
}

/**
 * Checks the validity of the McStateExtra in the new masterchain state.
 * Somewhat similar to Collator::create_mc_state_extra()
 * Used in masterchain validation.
 *
 * @returns True if the McStateExtra is valid, false otherwise.
 */
bool ValidateQuery::check_mc_state_extra() {
  if (!is_masterchain()) {
    if (ns_.mc_state_extra_.not_null()) {
      return reject_query("new state defined by non-masterchain block "s + id_.to_str() + " contains a McStateExtra");
    }
    return true;
  }
  LOG(INFO) << "checking header of McStateExtra in the new masterchain state";
  if (ps_.mc_state_extra_.is_null()) {
    return fatal_error("previous masterchain state did not contain a McStateExtra");
  }
  if (ns_.mc_state_extra_.is_null()) {
    return reject_query("new masterchain state does not contain a McStateExtra");
  }
  block::gen::McStateExtra::Record old_extra, new_extra;
  if (!tlb::unpack_cell(ps_.mc_state_extra_, old_extra)) {
    return reject_query("cannot unpack old McStateExtra");
  }
  if (!tlb::unpack_cell(ns_.mc_state_extra_, new_extra)) {
    return reject_query("cannot unpack new McStateExtra");
  }
  // masterchain_state_extra#cc26
  // shard_hashes:ShardHashes has been checked separately
  // config:ConfigParams
  if (!check_config_update(old_extra.config, new_extra.config)) {
    return reject_query("invalid configuration update");
  }
  // ...
  // flags:(## 16) { flags <= 1 }
  if (new_extra.r1.flags & ~1) {
    return reject_query(PSTRING() << "new McStateExtra has non-zero (unsupported) extension flags "
                                  << new_extra.r1.flags << "; validator too old?");
  }
  if ((bool)(new_extra.r1.flags & 1) != create_stats_enabled_) {
    return reject_query(PSTRING() << "new McStateExtra has extension flags " << new_extra.r1.flags
                                  << " but active configuration defines create_stats_enabled="
                                  << create_stats_enabled_);
  }
  // validator_info:ValidatorInfo
  // (already checked in check_mc_validator_info())
  // prev_blocks:OldMcBlocksInfo
  try {
    vm::AugmentedDictionary old_prev_dict{old_extra.r1.prev_blocks, 32, block::tlb::aug_OldMcBlocksInfo};
    vm::AugmentedDictionary new_prev_dict{new_extra.r1.prev_blocks, 32, block::tlb::aug_OldMcBlocksInfo};
    if (!old_prev_dict.scan_diff(
            new_prev_dict,
            [this](td::ConstBitPtr key, int key_len, Ref<vm::CellSlice> old_val_extra,
                   Ref<vm::CellSlice> new_val_extra) {
              CHECK(key_len == 32);
              return check_one_prev_dict_update((unsigned)key.get_uint(32), std::move(old_val_extra),
                                                std::move(new_val_extra));
            },
            3 /* check augmentation of changed nodes */)) {
      return reject_query("invalid previous block dictionary in the new state");
    }
    td::BitArray<32> key;
    auto val = old_prev_dict.get_minmax_key(key, true);
    if (val.not_null() && key.to_ulong() >= mc_seqno_) {
      return reject_query(PSTRING() << "previous block dictionary for the previous state with seqno " << mc_seqno_
                                    << " contains information about 'previous' masterchain block with seqno "
                                    << key.to_ulong());
    }
    val = new_prev_dict.get_minmax_key(key, true);
    if (val.is_null()) {
      return reject_query(
          "new previous blocks dictionary is empty (at least the immediately previous block should be there)");
    }
    CHECK(id_.seqno() == mc_seqno_ + 1);
    if (key.to_ulong() > mc_seqno_) {
      return reject_query(PSTRING() << "previous block dictionary for the new state with seqno " << id_.seqno()
                                    << " contains information about a future masterchain block with seqno "
                                    << key.to_ulong());
    }
    if (key.to_ulong() != mc_seqno_) {
      return reject_query(
          PSTRING() << "previous block dictionary for the new state of masterchain block " << id_.to_str()
                    << " does not contain information about immediately previous block with seqno " << mc_seqno_);
    }
  } catch (vm::VmError& err) {
    return reject_query(
        "error scanning new previous blocks dictionary in McStateExtra of the new masterchain state : "s +
        err.get_msg());
  }
  // after_key_block:Bool
  if (new_extra.r1.after_key_block != is_key_block_) {
    return reject_query(PSTRING() << "new McStateExtra has after_key_block=" << new_extra.r1.after_key_block
                                  << " while the block header claims is_key_block=" << is_key_block_);
  }
  // last_key_block:(Maybe ExtBlkRef)
  if (!block::gen::t_Maybe_ExtBlkRef.validate_csr(16, new_extra.r1.last_key_block)) {
    return reject_query(
        "last_key_block:(Maybe ExtBlkRef) in the new masterchain state failed to pass automated validity checks");
  }
  if (old_extra.r1.last_key_block->prefetch_ulong(1) && !new_extra.r1.last_key_block->prefetch_ulong(1)) {
    return reject_query("old McStateExtra had a non-trivial last_key_block, but the new one does not");
  }
  if (new_extra.r1.last_key_block->contents_equal(*old_extra.r1.last_key_block)) {
    if (config_->is_key_state()) {
      return reject_query(
          "last_key_block remains unchanged in the new masterchain state, but the previous block is a key block (it "
          "should become the new last_key_block)");
    }
  } else if (!new_extra.r1.last_key_block->prefetch_ulong(1)) {
    return reject_query("last_key_block:(Maybe ExtBlkRef) changed in the new state, but it became a nothing$0");
  } else {
    vm::CellSlice cs = *new_extra.r1.last_key_block;
    BlockIdExt blkid;
    LogicalTime lt;
    CHECK(cs.fetch_ulong(1) == 1 && block::tlb::t_ExtBlkRef.unpack(cs, blkid, &lt));
    if (blkid != prev_blocks.at(0) || lt != config_->lt) {
      return reject_query(PSTRING() << "last_key_block has been set in the new masterchain state to " << blkid.to_str()
                                    << " with lt " << lt
                                    << ", but the only possible value for this update is the previous block "
                                    << prev_blocks[0].to_str() << " with lt " << config_->lt);
    }
    if (!config_->is_key_state()) {
      return reject_query("last_key_block has been updated to the previous block "s + blkid.to_str() +
                          ", but it is not a key block");
    }
  }
  if (new_extra.r1.last_key_block->prefetch_ulong(1)) {
    auto& cs = new_extra.r1.last_key_block.write();
    BlockIdExt blkid;
    LogicalTime lt;
    CHECK(cs.fetch_ulong(1) == 1 && block::tlb::t_ExtBlkRef.unpack(cs, blkid, &lt));
    if (blkid != prev_key_block_) {
      return reject_query("new masterchain state declares previous key block to be "s + blkid.to_str() +
                          " but the value computed from previous masterchain state is " + prev_key_block_.to_str());
    }
  } else if (prev_key_block_exists_) {
    return reject_query(PSTRING() << "new masterchain state declares no previous key block, but the block header "
                                     "announces previous key block seqno "
                                  << prev_key_block_seqno_);
  }
  // block_create_stats:(flags . 0)?BlockCreateStats
  if (new_extra.r1.flags & 1) {
    block::gen::BlockCreateStats::Record_block_create_stats rec;
    if (!tlb::csr_unpack(new_extra.r1.block_create_stats, rec)) {
      return reject_query("cannot unpack BlockCreateStats in the new masterchain state");
    }
    if (!check_block_create_stats()) {
      return reject_query("invalid BlockCreateStats update in the new masterchain state");
    }
  }
  // global_balance:CurrencyCollection
  block::CurrencyCollection global_balance, old_global_balance;
  if (!global_balance.validate_unpack(new_extra.global_balance)) {
    return reject_query("cannot unpack global_balance in the new masterchain state");
  }
  if (!old_global_balance.validate_unpack(old_extra.global_balance)) {
    return reject_query("cannot unpack global_balance in the old masterchain state");
  }
  CHECK(old_global_balance == ps_.global_balance_);
  CHECK(global_balance == ns_.global_balance_);
  auto expected_global_balance = old_global_balance + value_flow_.minted + value_flow_.created + import_created_;
  if (global_balance != expected_global_balance) {
    return reject_query("global balance changed in unexpected way: expected old+minted+created+import_created = "s +
                        old_global_balance.to_str() + "+" + value_flow_.minted.to_str() + "+" +
                        value_flow_.created.to_str() + "+" + import_created_.to_str() + " = " +
                        expected_global_balance.to_str() + ", found " + global_balance.to_str());
  }
  // ...
  return true;
}

/**
 * Validates the update of a counter.
 *
 * @param oc The original value of the counter.
 * @param nc The new value of the counter.
 * @param expected_incr The expected increment in the counter.
 *
 * @returns A `td::Status` object indicating the result of the validation.
 *          If the validation is successful, OK is returned.
 *          Otherwise, an error.
 */
td::Status ValidateQuery::check_counter_update(const block::DiscountedCounter& oc, const block::DiscountedCounter& nc,
                                               unsigned expected_incr) {
  block::DiscountedCounter cc{oc};
  if (nc.is_zero()) {
    if (expected_incr) {
      return td::Status::Error(PSTRING() << "new counter total is zero, but the total should have been increased by "
                                         << expected_incr);
    }
    if (oc.is_zero()) {
      return td::Status::OK();
    }
    cc.increase_by(0, now_);
    if (!cc.almost_zero()) {
      return td::Status::Error(
          "counter has been reset to zero, but it still has non-zero components after relaxation: "s + cc.to_str() +
          "; original value before relaxation was " + oc.to_str());
    }
    return td::Status::OK();
  }
  if (!expected_incr) {
    if (oc == nc) {
      return td::Status::OK();
    } else {
      return td::Status::Error("unnecessary relaxation of counter from "s + oc.to_str() + " to " + nc.to_str() +
                               " without an increment");
    }
  }
  if (nc.total < oc.total) {
    return td::Status::Error(PSTRING() << "total counter goes back from " << oc.total << " to " << nc.total
                                       << " (increment by " << expected_incr << " expected instead)");
  }
  if (nc.total != oc.total + expected_incr) {
    return td::Status::Error(PSTRING() << "total counter has been incremented by " << nc.total - oc.total << ", from "
                                       << oc.total << " to " << nc.total << " (increment by " << expected_incr
                                       << " expected instead)");
  }
  if (!cc.increase_by(expected_incr, now_)) {
    return td::Status::Error(PSTRING() << "old counter value " << oc.to_str() << " cannot be increased by "
                                       << expected_incr);
  }
  if (!cc.almost_equals(nc)) {
    return td::Status::Error(PSTRING() << "counter " << oc.to_str() << " has been increased by " << expected_incr
                                       << " with an incorrect resulting value " << nc.to_str()
                                       << "; correct result should be " << cc.to_str()
                                       << " (up to +/-1 in the last two components)");
  }
  return td::Status::OK();
}

/**
 * Checks the update of CreatorStats for a single block creator.
 *
 * @param key The 256-bit key of the block creator.
 * @param old_val The old value of CreatorStats.
 * @param new_val The new value of CreatorStats.
 *
 * @returns True if the update is valid, false otherwise.
 */
bool ValidateQuery::check_one_block_creator_update(td::ConstBitPtr key, Ref<vm::CellSlice> old_val,
                                                   Ref<vm::CellSlice> new_val) {
  LOG(DEBUG) << "checking update of CreatorStats for "s + key.to_hex(256);
  block::DiscountedCounter mc0, shard0, mc1, shard1;
  if (!block::unpack_CreatorStats(std::move(old_val), mc0, shard0)) {
    return reject_query("cannot unpack CreatorStats for "s + key.to_hex(256) + " from previous masterchain state");
  }
  bool nv_exists = new_val.not_null();
  if (!block::unpack_CreatorStats(std::move(new_val), mc1, shard1)) {
    return reject_query("cannot unpack CreatorStats for "s + key.to_hex(256) + " from new masterchain state");
  }
  unsigned mc_incr = (created_by_ == key);
  unsigned shard_incr = 0;
  if (key.is_zero(256)) {
    mc_incr = !created_by_.is_zero();
    shard_incr = block_create_total_;
  } else {
    auto it = block_create_count_.find(td::Bits256{key});
    shard_incr = (it == block_create_count_.end() ? 0 : it->second);
  }
  auto err = check_counter_update(mc0, mc1, mc_incr);
  if (err.is_error()) {
    return reject_query("invalid update of created masterchain blocks counter in CreatorStats for "s + key.to_hex(256) +
                        " : " + err.to_string());
  }
  err = check_counter_update(shard0, shard1, shard_incr);
  if (err.is_error()) {
    return reject_query("invalid update of created shardchain blocks counter in CreatorStats for "s + key.to_hex(256) +
                        " : " + err.to_string());
  }
  if (mc1.is_zero() && shard1.is_zero() && nv_exists) {
    return reject_query("new CreatorStats for "s + key.to_hex(256) +
                        " contains two zero counters (it should have been completely deleted instead)");
  }
  return true;
}

/**
 * Checks the update of the block creation statistics between the old and new state.
 * Similar to Collator::update_block_creator_stats()
 * Used in masterchain validation.
 *
 * @returns True if the block creation statistics are valid, false otherwise.
 */
bool ValidateQuery::check_block_create_stats() {
  LOG(INFO) << "checking all CreatorStats updates between the old and the new state";
  try {
    CHECK(ps_.block_create_stats_ && ns_.block_create_stats_);
    if (!ps_.block_create_stats_->scan_diff(
            *ns_.block_create_stats_,
            [this](td::ConstBitPtr key, int key_len, Ref<vm::CellSlice> old_val, Ref<vm::CellSlice> new_val) {
              CHECK(key_len == 256);
              return check_one_block_creator_update(key, std::move(old_val), std::move(new_val));
            },
            3 /* check augmentation of changed nodes */)) {
      return reject_query("invalid BlockCreateStats dictionary in the new state");
    }
    for (const auto& p : block_create_count_) {
      auto old_val = ps_.block_create_stats_->lookup(p.first);
      auto new_val = ns_.block_create_stats_->lookup(p.first);
      if (old_val.is_null() != new_val.is_null()) {
        continue;
      }
      if (old_val.not_null() && !new_val->contents_equal(*old_val)) {
        continue;
      }
      if (!check_one_block_creator_update(p.first.bits(), std::move(old_val), std::move(new_val))) {
        return reject_query("invalid update of BlockCreator entry for "s + p.first.to_hex());
      }
    }
    auto key = td::Bits256::zero();
    auto old_val = ps_.block_create_stats_->lookup(key);
    auto new_val = ns_.block_create_stats_->lookup(key);
    if (new_val.is_null() && (!created_by_.is_zero() || block_create_total_)) {
      return reject_query(
          "new masterchain state does not contain a BlockCreator entry with zero key with total statistics");
    }
    if (!check_one_block_creator_update(key.bits(), std::move(old_val), std::move(new_val))) {
      return reject_query("invalid update of BlockCreator entry for "s + key.to_hex());
    }
  } catch (vm::VmError& err) {
    return reject_query("invalid BlockCreateStats dictionary difference between the old and the new state: "s +
                        err.get_msg());
  }
  return true;
}

/**
 * Checks the fees imported from a specific shard.
 * Used in masterchain validation.
 *
 * @param shard The shard to check.
 * @param fees The fees imported from the shard.
 * @param created The fees for creating blocks.
 *
 * @returns True if the fees are valid, false otherwise.
 */
bool ValidateQuery::check_one_shard_fee(ShardIdFull shard, const block::CurrencyCollection& fees,
                                        const block::CurrencyCollection& created) {
  auto descr = new_shard_conf_->get_shard_hash(shard);
  if (descr.is_null()) {
    return reject_query("ShardFees contains a record for shard "s + shard.to_str() +
                        " but there is no corresponding record in the new shard configuration");
  }
  if (descr->reg_mc_seqno_ != id_.seqno()) {
    return reject_query("ShardFees contains a record for shard "s + shard.to_str() +
                        " but the corresponding record in the shard configuration has not been updated by this block");
  }
  if (fees != descr->fees_collected_) {
    return reject_query("ShardFees record for shard "s + shard.to_str() + " contains fees_collected value " +
                        fees.to_str() + " different from that present in shard configuration " +
                        descr->fees_collected_.to_str());
  }
  if (created != descr->funds_created_) {
    return reject_query("ShardFees record for shard "s + shard.to_str() + " contains funds_created value " +
                        created.to_str() + " different from that present in shard configuration " +
                        descr->funds_created_.to_str());
  }
  return true;
}

/**
 * Checks the validity of the McBlockExtra in a masterchain block.
 * Used in masterchain validation.
 *
 * @returns True if the data is valid, false otherwise.
 */
bool ValidateQuery::check_mc_block_extra() {
  if (!is_masterchain()) {
    return true;
  }
  // masterchain_block_extra#cca5
  // key_block:(## 1) -> checked in init_parse()
  // shard_hashes:ShardHashes -> checked in compute_next_state() and check_shard_layout()
  // shard_fees:ShardFees
  if (!fees_import_dict_->validate_check_extra(
          [this](Ref<vm::CellSlice> value, Ref<vm::CellSlice> extra, td::ConstBitPtr key, int key_len) {
            CHECK(key_len == 96);
            ShardIdFull shard{(int)key.get_int(32), (key + 32).get_uint(64)};
            block::gen::ShardFeeCreated::Record fc;
            block::CurrencyCollection fees, create;
            return (value->contents_equal(*extra) && tlb::csr_unpack(value, fc) && fees.validate_unpack(fc.fees) &&
                    create.unpack(fc.create) && check_one_shard_fee(shard, fees, create)) ||
                   reject_query("ShardFees entry with key "s + key.to_hex(96) + " corresponding to shard " +
                                shard.to_str() + " is invalid");
          })) {
    return reject_query("ShardFees dictionary is invalid");
  }
  block::gen::ShardFeeCreated::Record fc;
  block::CurrencyCollection fees_imported;
  if (!(tlb::csr_unpack(fees_import_dict_->get_root_extra(), fc) && fees_imported.validate_unpack(fc.fees) &&
        import_created_.validate_unpack(fc.create))) {
    return reject_query("cannot deserialize total fees_imported from the root of ShardFees");
  }
  if (fees_imported != value_flow_.fees_imported) {
    return reject_query("invalid fees_imported in value flow: declared "s + value_flow_.fees_imported.to_str() +
                        ", correct value is " + fees_imported.to_str());
  }
  auto x = config_->get_burning_config().calculate_burned_fees(fees_imported - import_created_);
  total_burned_ += x;
  fees_burned_ += x;
  // ^[ prev_blk_signatures:(HashmapE 16 CryptoSignaturePair)
  if (prev_signatures_.not_null() && id_.seqno() == 1) {
    return reject_query("block contains non-empty signature set for the zero state of the masterchain");
  }
  if (id_.seqno() > 1) {
    if (prev_signatures_.not_null()) {
      // TODO: check signatures here
    } else if (!is_fake_ && false) {  // FIXME: remove "&& false" when collator serializes signatures
      return reject_query("block contains an empty signature set for the previous block");
    }
  }
  //   recover_create_msg:(Maybe ^InMsg)
  //   mint_msg:(Maybe ^InMsg) ]
  // config:key_block?ConfigParams -> checked in compute_next_state() and ???
  return true;
}

/**
 * Validates the value flow of a block.
 *
 * @returns True if the value flow is valid, False otherwise.
 */
bool ValidateQuery::postcheck_value_flow() {
  auto expected_fees =
      value_flow_.fees_imported + value_flow_.created + transaction_fees_ + import_fees_ - fees_burned_;
  if (value_flow_.fees_collected != expected_fees) {
    return reject_query(PSTRING() << "ValueFlow for " << id_.to_str() << " declares fees_collected="
                                  << value_flow_.fees_collected.to_str() << " but the total message import fees are "
                                  << import_fees_ << ", the total transaction fees are " << transaction_fees_.to_str()
                                  << ", creation fee for this block is " << value_flow_.created.to_str()
                                  << ", the total imported fees from shards are " << value_flow_.fees_imported.to_str()
                                  << " and the burned fees are " << fees_burned_.to_str()
                                  << " with a total of " << expected_fees.to_str());
  }
  if (total_burned_ != value_flow_.burned) {
    return reject_query(PSTRING() << "invalid burned in value flow: " << id_.to_str() << " declared "
                                  << value_flow_.burned.to_str() << ", correct value is "
                                  << total_burned_.to_str());
  }
  return true;
}

Ref<vm::Cell> ValidateQuery::get_virt_state_root(td::Bits256 block_root_hash) {
  auto it = virt_roots_.find(block_root_hash);
  if (it == virt_roots_.end()) {
    return {};
  }
  Ref<vm::Cell> root = it->second;
  block::gen::Block::Record block;
  if (!tlb::unpack_cell(root, block)) {
    return {};
  }
  vm::CellSlice upd_cs{vm::NoVmSpec(), block.state_update};
  if (!(upd_cs.is_special() && upd_cs.prefetch_long(8) == 4  // merkle update
        && upd_cs.size_ext() == 0x20228)) {
    return {};
  }
  return vm::MerkleProof::virtualize_raw(upd_cs.prefetch_ref(1), {0, 1});
}

/**
 * MAIN VALIDATOR FUNCTION (invokes other methods in a suitable order).
 *
 * @returns True if the validation is successful, False otherwise.
 */
bool ValidateQuery::try_validate() {
  if (pending) {
    return true;
  }
  work_timer_.resume();
  cpu_work_timer_.resume();
  SCOPE_EXIT {
    work_timer_.pause();
    cpu_work_timer_.pause();
  };
  try {
    if (!stage_) {
      LOG(WARNING) << "try_validate stage 0";
      if (!compute_prev_state()) {
        return fatal_error(-666, "cannot compute previous state");
      }
      if (!compute_next_state()) {
        return reject_query("cannot compute next state");
      }
      if (!request_neighbor_queues()) {
        return fatal_error("cannot request neighbor output queues");
      }
      if (!unpack_prev_state()) {
        return fatal_error("cannot unpack previous state");
      }
      if (!unpack_next_state()) {
        return fatal_error("cannot unpack previous state");
      }
      if (is_masterchain() && !check_shard_layout()) {
        return fatal_error("new shard layout is invalid");
      }
      if (!check_cur_validator_set()) {
        return fatal_error("current validator set is not entitled to generate this block");
      }
      if (!check_utime_lt()) {
        return reject_query("creation utime/lt of the new block is invalid");
      }
      if (!prepare_out_msg_queue_size()) {
        return reject_query("cannot request out msg queue size");
      }
      stage_ = 1;
      if (pending) {
        return true;
      }
    }
    LOG(WARNING) << "try_validate stage 1";
    LOG(INFO) << "running automated validity checks for block candidate " << id_.to_str();
    if (!block::gen::t_Block.validate_ref(10000000, block_root_)) {
      return reject_query("block "s + id_.to_str() + " failed to pass automated validity checks");
    }
    if (!fix_all_processed_upto()) {
      return fatal_error("cannot adjust all ProcessedUpto of neighbor and previous blocks");
    }
    if (!add_trivial_neighbor()) {
      return fatal_error("cannot add previous block as a trivial neighbor");
    }
    if (!unpack_block_data()) {
      return reject_query("cannot unpack block data");
    }
    if (!precheck_account_updates()) {
      return reject_query("invalid AccountState update");
    }
    if (!precheck_account_transactions()) {
      return reject_query("invalid collection of account transactions in ShardAccountBlocks");
    }
    if (!precheck_message_queue_update()) {
      return reject_query("invalid OutMsgQueue update");
    }
    if (!unpack_dispatch_queue_update()) {
      return reject_query("invalid DispatchQueue update");
    }
    if (!check_in_msg_descr()) {
      return reject_query("invalid InMsgDescr");
    }
    if (!check_out_msg_descr()) {
      return reject_query("invalid OutMsgDescr");
    }
    if (!check_dispatch_queue_update()) {
      return reject_query("invalid OutMsgDescr");
    }
    if (!check_processed_upto()) {
      return reject_query("invalid ProcessedInfo");
    }
    if (!check_in_queue()) {
      return reject_query("cannot check inbound message queues");
    }
    // Excessive check: validity of message in queue is checked elsewhere
    /*if (!check_delivered_dequeued()) {
      return reject_query("cannot check delivery status of all outbound messages");
    }*/
    if (!check_transactions()) {
      return reject_query("invalid collection of account transactions in ShardAccountBlocks");
    }
    if (!check_all_ticktock_processed()) {
      return reject_query("not all tick-tock transactions have been run for special accounts");
    }
    if (!check_message_processing_order()) {
      return reject_query("some messages have been processed by transactions in incorrect order");
    }
    if (!check_special_messages()) {
      return reject_query("special messages are invalid");
    }
    if (!check_new_state()) {
      return reject_query("the header of the new shardchain state is invalid");
    }
    if (!check_mc_block_extra()) {
      return reject_query("McBlockExtra of the new block is invalid");
    }
    if (!check_mc_state_extra()) {
      return reject_query("new McStateExtra is invalid");
    }
    if (!postcheck_value_flow()) {
      return reject_query("new ValueFlow is invalid");
    }
  } catch (vm::VmError& err) {
    return fatal_error(-666, err.get_msg());
  } catch (vm::VmVirtError& err) {
    return reject_query(err.get_msg());
  }
  return save_candidate();
}

/**
 * Saves the candidate to disk.
 *
 * @returns True.
 */
bool ValidateQuery::save_candidate() {
  auto P = td::PromiseCreator::lambda([SelfId = actor_id(this)](td::Result<td::Unit> R) {
    if (R.is_error()) {
      td::actor::send_closure(SelfId, &ValidateQuery::abort_query, R.move_as_error());
    } else {
      td::actor::send_closure(SelfId, &ValidateQuery::written_candidate);
    }
  });

  td::actor::send_closure(manager, &ValidatorManager::set_block_candidate, id_, block_candidate.clone(),
                          validator_set_->get_catchain_seqno(), validator_set_->get_validator_set_hash(), std::move(P));
  return true;
}

/**
 * Callback function called after saving block candidate.
 * Finishes validation.
 */
void ValidateQuery::written_candidate() {
  finish_query();
}

/**
 * Sends validation work time to manager.
 */
void ValidateQuery::record_stats() {
  double work_time = work_timer_.elapsed();
  double cpu_work_time = cpu_work_timer_.elapsed();
  LOG(WARNING) << "validation took " << perf_timer_.elapsed() << "s";
  LOG(WARNING) << "Validate query work time = " << work_time << "s, cpu time = " << cpu_work_time << "s";
  td::actor::send_closure(manager, &ValidatorManager::record_validate_query_stats, block_candidate.id, work_time,
                          cpu_work_time);
}

}  // namespace validator

}  // namespace ton<|MERGE_RESOLUTION|>--- conflicted
+++ resolved
@@ -67,13 +67,8 @@
  * @param promise The Promise to return the ValidateCandidateResult to.
  * @param is_fake A boolean indicating if the validation is fake (performed when creating a hardfork).
  */
-<<<<<<< HEAD
 ValidateQuery::ValidateQuery(ShardIdFull shard, BlockIdExt min_masterchain_block_id,
                              std::vector<BlockIdExt> prev, BlockCandidate candidate, Ref<ValidatorSet> validator_set,
-=======
-ValidateQuery::ValidateQuery(ShardIdFull shard, BlockIdExt min_masterchain_block_id, std::vector<BlockIdExt> prev,
-                             BlockCandidate candidate, Ref<ValidatorSet> validator_set,
->>>>>>> d22668ed
                              td::actor::ActorId<ValidatorManager> manager, td::Timestamp timeout,
                              td::Promise<ValidateCandidateResult> promise, unsigned mode)
     : shard_(shard)
