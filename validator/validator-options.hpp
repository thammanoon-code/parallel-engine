--- conflicted
+++ resolved
@@ -145,13 +145,11 @@
   td::Ref<CollatorOptions> get_collator_options() const override {
     return collator_options_;
   }
-<<<<<<< HEAD
+  bool get_fast_state_serializer_enabled() const override {
+    return fast_state_serializer_enabled_;
+  }
   td::Ref<CollatorsList> get_collators_list() const override {
     return collators_list_;
-=======
-  bool get_fast_state_serializer_enabled() const override {
-    return fast_state_serializer_enabled_;
->>>>>>> c30297b8
   }
 
   void set_zero_block_id(BlockIdExt block_id) override {
@@ -239,13 +237,11 @@
   void set_collator_options(td::Ref<CollatorOptions> value) override {
     collator_options_ = std::move(value);
   }
-<<<<<<< HEAD
+  void set_fast_state_serializer_enabled(bool value) override {
+    fast_state_serializer_enabled_ = value;
+  }
   void set_collators_list(td::Ref<CollatorsList> list) override {
     collators_list_ = std::move(list);
-=======
-  void set_fast_state_serializer_enabled(bool value) override {
-    fast_state_serializer_enabled_ = value;
->>>>>>> c30297b8
   }
 
   ValidatorManagerOptionsImpl *make_copy() const override {
@@ -298,11 +294,8 @@
   td::optional<double> catchain_max_block_delay_;
   bool state_serializer_enabled_ = true;
   td::Ref<CollatorOptions> collator_options_{true};
-<<<<<<< HEAD
+  bool fast_state_serializer_enabled_ = false;
   td::Ref<CollatorsList> collators_list_{true, CollatorsList{}};
-=======
-  bool fast_state_serializer_enabled_ = false;
->>>>>>> c30297b8
 };
 
 }  // namespace validator
