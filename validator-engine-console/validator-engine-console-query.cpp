/*
    This file is part of TON Blockchain source code.

    TON Blockchain is free software; you can redistribute it and/or
    modify it under the terms of the GNU General Public License
    as published by the Free Software Foundation; either version 2
    of the License, or (at your option) any later version.

    TON Blockchain is distributed in the hope that it will be useful,
    but WITHOUT ANY WARRANTY; without even the implied warranty of
    MERCHANTABILITY or FITNESS FOR A PARTICULAR PURPOSE.  See the
    GNU General Public License for more details.

    You should have received a copy of the GNU General Public License
    along with TON Blockchain.  If not, see <http://www.gnu.org/licenses/>.

    In addition, as a special exception, the copyright holders give permission 
    to link the code of portions of this program with the OpenSSL library. 
    You must obey the GNU General Public License in all respects for all 
    of the code used other than OpenSSL. If you modify file(s) with this 
    exception, you may extend this exception to your version of the file(s), 
    but you are not obligated to do so. If you do not wish to do so, delete this 
    exception statement from your version. If you delete this exception statement 
    from all source files in the program, then also delete it here.

    Copyright 2017-2020 Telegram Systems LLP
*/
#include "validator-engine-console-query.h"
#include "auto/tl/ton_api.h"
#include "td/utils/StringBuilder.h"
#include "validator-engine-console.h"
#include "terminal/terminal.h"
#include "td/utils/filesystem.h"
#include "overlay/overlays.h"
#include "ton/ton-tl.hpp"
#include "td/utils/JsonBuilder.h"
#include "auto/tl/ton_api_json.h"
#include "keys/encryptor.h"
#include "td/utils/port/path.h"
#include "tl/tl_json.h"

#include <cctype>
#include <fstream>

Tokenizer::Tokenizer(td::BufferSlice data) : data_(std::move(data)) {
  remaining_ = data_.as_slice();
}

void Tokenizer::skipspc() {
  while (remaining_.size() > 0 && std::isspace(remaining_[0])) {
    remaining_.remove_prefix(1);
  }
}

bool Tokenizer::endl() {
  skipspc();
  return remaining_.size() == 0;
}

td::Result<td::Slice> Tokenizer::get_raw_token() {
  skipspc();
  if (remaining_.size() == 0) {
    return td::Status::Error("failed to parse token: EOL");
  }
  size_t idx = 0;
  while (idx < remaining_.size() && !std::isspace(remaining_[idx])) {
    idx++;
  }
  auto r = remaining_.copy().truncate(idx);
  remaining_.remove_prefix(idx);
  return r;
}

td::Result<td::Slice> Tokenizer::peek_raw_token() {
  skipspc();
  if (remaining_.size() == 0) {
    return td::Status::Error("failed to parse token: EOL");
  }
  size_t idx = 0;
  while (idx < remaining_.size() && !std::isspace(remaining_[idx])) {
    idx++;
  }
  auto r = remaining_.copy().truncate(idx);
  return r;
}

void Query::start_up() {
  auto R = [&]() -> td::Status {
    TRY_STATUS(run());
    TRY_STATUS(send());
    return td::Status::OK();
  }();
  if (R.is_error()) {
    handle_error(std::move(R));
  }
}

void Query::handle_error(td::Status error) {
  td::TerminalIO::out() << "Failed " << name() << " query: " << error << "\n";
  td::actor::send_closure(console_, &ValidatorEngineConsole::got_result, false);
  stop();
}

void Query::receive_wrap(td::BufferSlice R) {
  auto S = receive(std::move(R));
  if (S.is_error()) {
    handle_error(std::move(S));
  } else {
    td::actor::send_closure(console_, &ValidatorEngineConsole::got_result, true);
    stop();
  }
}

td::Status GetTimeQuery::run() {
  TRY_STATUS(tokenizer_.check_endl());
  return td::Status::OK();
}

td::Status GetTimeQuery::send() {
  auto b = ton::create_serialize_tl_object<ton::ton_api::engine_validator_getTime>();
  td::actor::send_closure(console_, &ValidatorEngineConsole::envelope_send_query, std::move(b), create_promise());
  return td::Status::OK();
}

td::Status GetTimeQuery::receive(td::BufferSlice data) {
  TRY_RESULT_PREFIX(f, ton::fetch_tl_object<ton::ton_api::engine_validator_time>(std::move(data), true),
                    "received incorrect answer: ");
  td::TerminalIO::out() << "received validator time: time=" << f->time_ << "\n";
  return td::Status::OK();
}

td::Status GetHelpQuery::run() {
  if (tokenizer_.endl()) {
    return td::Status::OK();
  }
  TRY_RESULT_ASSIGN(command_, tokenizer_.get_token<std::string>());
  TRY_STATUS(tokenizer_.check_endl());
  return td::Status::OK();
}

td::Status GetHelpQuery::send() {
  td::actor::send_closure(console_, &ValidatorEngineConsole::show_help, command_, create_promise());
  return td::Status::OK();
}

td::Status GetHelpQuery::receive(td::BufferSlice R) {
  CHECK(R.size() == 0);
  return td::Status::OK();
}

td::Status GetLicenseQuery::run() {
  TRY_STATUS(tokenizer_.check_endl());
  return td::Status::OK();
}

td::Status GetLicenseQuery::send() {
  td::actor::send_closure(console_, &ValidatorEngineConsole::show_license, create_promise());
  return td::Status::OK();
}

td::Status GetLicenseQuery::receive(td::BufferSlice R) {
  CHECK(R.size() == 0);
  return td::Status::OK();
}

td::Status NewKeyQuery::run() {
  TRY_STATUS(tokenizer_.check_endl());
  return td::Status::OK();
}

td::Status NewKeyQuery::send() {
  auto b = ton::create_serialize_tl_object<ton::ton_api::engine_validator_generateKeyPair>();
  td::actor::send_closure(console_, &ValidatorEngineConsole::envelope_send_query, std::move(b), create_promise());
  return td::Status::OK();
}

td::Status NewKeyQuery::receive(td::BufferSlice data) {
  TRY_RESULT_PREFIX(f, ton::fetch_tl_object<ton::ton_api::engine_validator_keyHash>(std::move(data), true),
                    "received incorrect answer: ");
  td::TerminalIO::out() << "created new key " << f->key_hash_.to_hex() << "\n";
  return td::Status::OK();
}

td::Status ImportPrivateKeyFileQuery::run() {
  TRY_RESULT_ASSIGN(file_name_, tokenizer_.get_token<std::string>());
  TRY_STATUS(tokenizer_.check_endl());
  return td::Status::OK();
}

td::Status ImportPrivateKeyFileQuery::send() {
  TRY_RESULT(data, td::read_file_secure(file_name_));
  TRY_RESULT(pk, ton::PrivateKey::import(data.as_slice()));
  auto b = ton::create_serialize_tl_object<ton::ton_api::engine_validator_importPrivateKey>(pk.tl());
  td::actor::send_closure(console_, &ValidatorEngineConsole::envelope_send_query, std::move(b), create_promise());
  return td::Status::OK();
}

td::Status ImportPrivateKeyFileQuery::receive(td::BufferSlice data) {
  TRY_RESULT_PREFIX(f, ton::fetch_tl_object<ton::ton_api::engine_validator_keyHash>(std::move(data), true),
                    "received incorrect answer: ");
  td::TerminalIO::out() << "imported key " << f->key_hash_.to_hex() << "\n";
  return td::Status::OK();
}

td::Status ExportPublicKeyQuery::run() {
  TRY_RESULT_ASSIGN(key_hash_, tokenizer_.get_token<ton::PublicKeyHash>());
  TRY_STATUS(tokenizer_.check_endl());
  return td::Status::OK();
}

td::Status ExportPublicKeyQuery::send() {
  auto b = ton::create_serialize_tl_object<ton::ton_api::engine_validator_exportPublicKey>(key_hash_.tl());
  td::actor::send_closure(console_, &ValidatorEngineConsole::envelope_send_query, std::move(b), create_promise());
  return td::Status::OK();
}

td::Status ExportPublicKeyQuery::receive(td::BufferSlice data) {
  TRY_RESULT_PREFIX(f, ton::fetch_tl_object<ton::ton_api::PublicKey>(data.as_slice(), true),
                    "received incorrect answer: ");
  td::TerminalIO::out() << "got public key: " << td::base64_encode(data.as_slice()) << "\n";
  return td::Status::OK();
}

td::Status ExportPublicKeyFileQuery::run() {
  TRY_RESULT_ASSIGN(key_hash_, tokenizer_.get_token<ton::PublicKeyHash>());
  TRY_RESULT_ASSIGN(file_name_, tokenizer_.get_token<std::string>());
  TRY_STATUS(tokenizer_.check_endl());
  return td::Status::OK();
}

td::Status ExportPublicKeyFileQuery::send() {
  auto b = ton::create_serialize_tl_object<ton::ton_api::engine_validator_exportPublicKey>(key_hash_.tl());
  td::actor::send_closure(console_, &ValidatorEngineConsole::envelope_send_query, std::move(b), create_promise());
  return td::Status::OK();
}

td::Status ExportPublicKeyFileQuery::receive(td::BufferSlice data) {
  TRY_RESULT_PREFIX(f, ton::fetch_tl_object<ton::ton_api::PublicKey>(data.as_slice(), true),
                    "received incorrect answer: ");
  TRY_STATUS(td::write_file(file_name_, data.as_slice()));
  td::TerminalIO::out() << "got public key\n";
  return td::Status::OK();
}

td::Status SignQuery::run() {
  TRY_RESULT_ASSIGN(key_hash_, tokenizer_.get_token<ton::PublicKeyHash>());
  TRY_RESULT_ASSIGN(data_, tokenizer_.get_token<td::BufferSlice>());
  TRY_STATUS(tokenizer_.check_endl());
  return td::Status::OK();
}

td::Status SignQuery::send() {
  auto b = ton::create_serialize_tl_object<ton::ton_api::engine_validator_sign>(key_hash_.tl(), std::move(data_));
  td::actor::send_closure(console_, &ValidatorEngineConsole::envelope_send_query, std::move(b), create_promise());
  return td::Status::OK();
}

td::Status SignQuery::receive(td::BufferSlice data) {
  TRY_RESULT_PREFIX(f, ton::fetch_tl_object<ton::ton_api::engine_validator_signature>(data.as_slice(), true),
                    "received incorrect answer: ");
  td::TerminalIO::out() << "got signature " << td::base64_encode(f->signature_) << "\n";
  return td::Status::OK();
}

td::Status SignFileQuery::run() {
  TRY_RESULT_ASSIGN(key_hash_, tokenizer_.get_token<ton::PublicKeyHash>());
  TRY_RESULT_ASSIGN(in_file_, tokenizer_.get_token<std::string>());
  TRY_RESULT_ASSIGN(out_file_, tokenizer_.get_token<std::string>());
  TRY_STATUS(tokenizer_.check_endl());
  return td::Status::OK();
}

td::Status SignFileQuery::send() {
  TRY_RESULT(data, td::read_file(in_file_));
  auto b = ton::create_serialize_tl_object<ton::ton_api::engine_validator_sign>(key_hash_.tl(), std::move(data));
  td::actor::send_closure(console_, &ValidatorEngineConsole::envelope_send_query, std::move(b), create_promise());
  return td::Status::OK();
}

td::Status SignFileQuery::receive(td::BufferSlice data) {
  TRY_RESULT_PREFIX(f, ton::fetch_tl_object<ton::ton_api::engine_validator_signature>(data.as_slice(), true),
                    "received incorrect answer: ");
  TRY_STATUS(td::write_file(out_file_, f->signature_.as_slice()));
  td::TerminalIO::out() << "got signature\n";
  return td::Status::OK();
}

td::Status ExportAllPrivateKeysQuery::run() {
  TRY_RESULT_ASSIGN(directory_, tokenizer_.get_token<std::string>());
  TRY_STATUS(tokenizer_.check_endl());
  client_pk_ = ton::privkeys::Ed25519::random();
  return td::Status::OK();
}

td::Status ExportAllPrivateKeysQuery::send() {
  auto b = ton::create_serialize_tl_object<ton::ton_api::engine_validator_exportAllPrivateKeys>(
      client_pk_.compute_public_key().tl());
  td::actor::send_closure(console_, &ValidatorEngineConsole::envelope_send_query, std::move(b), create_promise());
  return td::Status::OK();
}

td::Status ExportAllPrivateKeysQuery::receive(td::BufferSlice data) {
  TRY_RESULT_PREFIX(f, ton::fetch_tl_object<ton::ton_api::engine_validator_exportedPrivateKeys>(data.as_slice(), true),
                    "received incorrect answer: ");
  // Private keys are encrypted using client-provided public key to avoid storing them in
  // non-secure buffers (not td::SecureString)
  TRY_RESULT_PREFIX(decryptor, client_pk_.create_decryptor(), "cannot create decryptor: ");
  TRY_RESULT_PREFIX(keys_data, decryptor->decrypt(f->encrypted_data_.as_slice()), "cannot decrypt data: ");
  SCOPE_EXIT {
    keys_data.as_slice().fill_zero_secure();
  };
  td::Slice slice = keys_data.as_slice();
  if (slice.size() < 32) {
    return td::Status::Error("data is too small");
  }
  slice.remove_suffix(32);
  std::vector<ton::PrivateKey> private_keys;
  while (!slice.empty()) {
    if (slice.size() < 4) {
      return td::Status::Error("unexpected end of data");
    }
    td::uint32 size;
    td::MutableSlice{reinterpret_cast<char *>(&size), 4}.copy_from(slice.substr(0, 4));
    if (size > slice.size()) {
      return td::Status::Error("unexpected end of data");
    }
    slice.remove_prefix(4);
    TRY_RESULT_PREFIX(private_key, ton::PrivateKey::import(slice.substr(0, size)), "cannot parse private key: ");
    if (!private_key.exportable()) {
      return td::Status::Error("private key is not exportable");
    }
    private_keys.push_back(std::move(private_key));
    slice.remove_prefix(size);
  }

  TRY_STATUS_PREFIX(td::mkpath(directory_ + "/"), "cannot create directory " + directory_ + ": ");
  td::TerminalIO::out() << "exported " << private_keys.size() << " private keys" << "\n";
  for (const ton::PrivateKey &private_key : private_keys) {
    std::string hash_hex = private_key.compute_short_id().bits256_value().to_hex();
    TRY_STATUS_PREFIX(td::write_file(directory_ + "/" + hash_hex, private_key.export_as_slice()),
                      "failed to write file: ");
    td::TerminalIO::out() << "pubkey_hash " << hash_hex << "\n";
  }
  td::TerminalIO::out() << "written all files to " << directory_ << "\n";
  return td::Status::OK();
}

td::Status AddAdnlAddrQuery::run() {
  TRY_RESULT_ASSIGN(key_hash_, tokenizer_.get_token<ton::PublicKeyHash>());
  TRY_RESULT_ASSIGN(category_, tokenizer_.get_token<td::uint32>());

  if (category_ > 15) {
    return td::Status::Error("too big category");
  }
  TRY_STATUS(tokenizer_.check_endl());
  return td::Status::OK();
}

td::Status AddAdnlAddrQuery::send() {
  auto b = ton::create_serialize_tl_object<ton::ton_api::engine_validator_addAdnlId>(key_hash_.tl(), category_);
  td::actor::send_closure(console_, &ValidatorEngineConsole::envelope_send_query, std::move(b), create_promise());
  return td::Status::OK();
}

td::Status AddAdnlAddrQuery::receive(td::BufferSlice data) {
  TRY_RESULT_PREFIX(f, ton::fetch_tl_object<ton::ton_api::engine_validator_success>(data.as_slice(), true),
                    "received incorrect answer: ");
  td::TerminalIO::out() << "success\n";
  return td::Status::OK();
}

td::Status AddDhtIdQuery::run() {
  TRY_RESULT_ASSIGN(key_hash_, tokenizer_.get_token<ton::PublicKeyHash>());
  TRY_STATUS(tokenizer_.check_endl());
  return td::Status::OK();
}

td::Status AddDhtIdQuery::send() {
  auto b = ton::create_serialize_tl_object<ton::ton_api::engine_validator_addDhtId>(key_hash_.tl());
  td::actor::send_closure(console_, &ValidatorEngineConsole::envelope_send_query, std::move(b), create_promise());
  return td::Status::OK();
}

td::Status AddDhtIdQuery::receive(td::BufferSlice data) {
  TRY_RESULT_PREFIX(f, ton::fetch_tl_object<ton::ton_api::engine_validator_success>(data.as_slice(), true),
                    "received incorrect answer: ");
  td::TerminalIO::out() << "success\n";
  return td::Status::OK();
}

td::Status AddValidatorPermanentKeyQuery::run() {
  TRY_RESULT_ASSIGN(key_hash_, tokenizer_.get_token<ton::PublicKeyHash>());
  TRY_RESULT_ASSIGN(election_date_, tokenizer_.get_token<td::uint32>());
  TRY_RESULT_ASSIGN(expire_at_, tokenizer_.get_token<td::uint32>());
  TRY_STATUS(tokenizer_.check_endl());
  return td::Status::OK();
}

td::Status AddValidatorPermanentKeyQuery::send() {
  auto b = ton::create_serialize_tl_object<ton::ton_api::engine_validator_addValidatorPermanentKey>(
      key_hash_.tl(), election_date_, expire_at_);
  td::actor::send_closure(console_, &ValidatorEngineConsole::envelope_send_query, std::move(b), create_promise());
  return td::Status::OK();
}

td::Status AddValidatorPermanentKeyQuery::receive(td::BufferSlice data) {
  TRY_RESULT_PREFIX(f, ton::fetch_tl_object<ton::ton_api::engine_validator_success>(data.as_slice(), true),
                    "received incorrect answer: ");
  td::TerminalIO::out() << "success\n";
  return td::Status::OK();
}

td::Status AddValidatorTempKeyQuery::run() {
  TRY_RESULT_ASSIGN(perm_key_hash_, tokenizer_.get_token<ton::PublicKeyHash>());
  TRY_RESULT_ASSIGN(key_hash_, tokenizer_.get_token<ton::PublicKeyHash>());
  TRY_RESULT_ASSIGN(expire_at_, tokenizer_.get_token<td::uint32>());
  TRY_STATUS(tokenizer_.check_endl());
  return td::Status::OK();
}

td::Status AddValidatorTempKeyQuery::send() {
  auto b = ton::create_serialize_tl_object<ton::ton_api::engine_validator_addValidatorTempKey>(
      perm_key_hash_.tl(), key_hash_.tl(), expire_at_);
  td::actor::send_closure(console_, &ValidatorEngineConsole::envelope_send_query, std::move(b), create_promise());
  return td::Status::OK();
}

td::Status AddValidatorTempKeyQuery::receive(td::BufferSlice data) {
  TRY_RESULT_PREFIX(f, ton::fetch_tl_object<ton::ton_api::engine_validator_success>(data.as_slice(), true),
                    "received incorrect answer: ");
  td::TerminalIO::out() << "success\n";
  return td::Status::OK();
}

td::Status ChangeFullNodeAdnlAddrQuery::run() {
  TRY_RESULT_ASSIGN(key_hash_, tokenizer_.get_token<ton::PublicKeyHash>());
  TRY_STATUS(tokenizer_.check_endl());
  return td::Status::OK();
}

td::Status ChangeFullNodeAdnlAddrQuery::send() {
  auto b = ton::create_serialize_tl_object<ton::ton_api::engine_validator_changeFullNodeAdnlAddress>(key_hash_.tl());
  td::actor::send_closure(console_, &ValidatorEngineConsole::envelope_send_query, std::move(b), create_promise());
  return td::Status::OK();
}

td::Status ChangeFullNodeAdnlAddrQuery::receive(td::BufferSlice data) {
  TRY_RESULT_PREFIX(f, ton::fetch_tl_object<ton::ton_api::engine_validator_success>(data.as_slice(), true),
                    "received incorrect answer: ");
  td::TerminalIO::out() << "success\n";
  return td::Status::OK();
}

td::Status AddValidatorAdnlAddrQuery::run() {
  TRY_RESULT_ASSIGN(perm_key_hash_, tokenizer_.get_token<ton::PublicKeyHash>());
  TRY_RESULT_ASSIGN(key_hash_, tokenizer_.get_token<ton::PublicKeyHash>());
  TRY_RESULT_ASSIGN(expire_at_, tokenizer_.get_token<td::uint32>());
  TRY_STATUS(tokenizer_.check_endl());
  return td::Status::OK();
}

td::Status AddValidatorAdnlAddrQuery::send() {
  auto b = ton::create_serialize_tl_object<ton::ton_api::engine_validator_addValidatorAdnlAddress>(
      perm_key_hash_.tl(), key_hash_.tl(), expire_at_);
  td::actor::send_closure(console_, &ValidatorEngineConsole::envelope_send_query, std::move(b), create_promise());
  return td::Status::OK();
}

td::Status AddValidatorAdnlAddrQuery::receive(td::BufferSlice data) {
  TRY_RESULT_PREFIX(f, ton::fetch_tl_object<ton::ton_api::engine_validator_success>(data.as_slice(), true),
                    "received incorrect answer: ");
  td::TerminalIO::out() << "success\n";
  return td::Status::OK();
}

td::Status AddLiteServerQuery::run() {
  TRY_RESULT_ASSIGN(port_, tokenizer_.get_token<td::uint16>());
  TRY_RESULT_ASSIGN(key_hash_, tokenizer_.get_token<ton::PublicKeyHash>());
  TRY_STATUS(tokenizer_.check_endl());
  return td::Status::OK();
}

td::Status AddLiteServerQuery::send() {
  auto b = ton::create_serialize_tl_object<ton::ton_api::engine_validator_addLiteserver>(key_hash_.tl(), port_);
  td::actor::send_closure(console_, &ValidatorEngineConsole::envelope_send_query, std::move(b), create_promise());
  return td::Status::OK();
}

td::Status AddLiteServerQuery::receive(td::BufferSlice data) {
  TRY_RESULT_PREFIX(f, ton::fetch_tl_object<ton::ton_api::engine_validator_success>(data.as_slice(), true),
                    "received incorrect answer: ");
  td::TerminalIO::out() << "success\n";
  return td::Status::OK();
}

td::Status DelAdnlAddrQuery::run() {
  TRY_RESULT_ASSIGN(key_hash_, tokenizer_.get_token<ton::PublicKeyHash>());
  TRY_STATUS(tokenizer_.check_endl());
  return td::Status::OK();
}

td::Status DelAdnlAddrQuery::send() {
  auto b = ton::create_serialize_tl_object<ton::ton_api::engine_validator_delAdnlId>(key_hash_.tl());
  td::actor::send_closure(console_, &ValidatorEngineConsole::envelope_send_query, std::move(b), create_promise());
  return td::Status::OK();
}

td::Status DelAdnlAddrQuery::receive(td::BufferSlice data) {
  TRY_RESULT_PREFIX(f, ton::fetch_tl_object<ton::ton_api::engine_validator_success>(data.as_slice(), true),
                    "received incorrect answer: ");
  td::TerminalIO::out() << "success\n";
  return td::Status::OK();
}

td::Status DelDhtIdQuery::run() {
  TRY_RESULT_ASSIGN(key_hash_, tokenizer_.get_token<ton::PublicKeyHash>());
  TRY_STATUS(tokenizer_.check_endl());
  return td::Status::OK();
}

td::Status DelDhtIdQuery::send() {
  auto b = ton::create_serialize_tl_object<ton::ton_api::engine_validator_delDhtId>(key_hash_.tl());
  td::actor::send_closure(console_, &ValidatorEngineConsole::envelope_send_query, std::move(b), create_promise());
  return td::Status::OK();
}

td::Status DelDhtIdQuery::receive(td::BufferSlice data) {
  TRY_RESULT_PREFIX(f, ton::fetch_tl_object<ton::ton_api::engine_validator_success>(data.as_slice(), true),
                    "received incorrect answer: ");
  td::TerminalIO::out() << "success\n";
  return td::Status::OK();
}

td::Status DelValidatorPermanentKeyQuery::run() {
  TRY_RESULT_ASSIGN(key_hash_, tokenizer_.get_token<ton::PublicKeyHash>());
  TRY_STATUS(tokenizer_.check_endl());
  return td::Status::OK();
}

td::Status DelValidatorPermanentKeyQuery::send() {
  auto b = ton::create_serialize_tl_object<ton::ton_api::engine_validator_delValidatorPermanentKey>(key_hash_.tl());
  td::actor::send_closure(console_, &ValidatorEngineConsole::envelope_send_query, std::move(b), create_promise());
  return td::Status::OK();
}

td::Status DelValidatorPermanentKeyQuery::receive(td::BufferSlice data) {
  TRY_RESULT_PREFIX(f, ton::fetch_tl_object<ton::ton_api::engine_validator_success>(data.as_slice(), true),
                    "received incorrect answer: ");
  td::TerminalIO::out() << "success\n";
  return td::Status::OK();
}

td::Status DelValidatorTempKeyQuery::run() {
  TRY_RESULT_ASSIGN(perm_key_hash_, tokenizer_.get_token<ton::PublicKeyHash>());
  TRY_RESULT_ASSIGN(key_hash_, tokenizer_.get_token<ton::PublicKeyHash>());
  TRY_STATUS(tokenizer_.check_endl());
  return td::Status::OK();
}

td::Status DelValidatorTempKeyQuery::send() {
  auto b = ton::create_serialize_tl_object<ton::ton_api::engine_validator_delValidatorTempKey>(perm_key_hash_.tl(),
                                                                                               key_hash_.tl());
  td::actor::send_closure(console_, &ValidatorEngineConsole::envelope_send_query, std::move(b), create_promise());
  return td::Status::OK();
}

td::Status DelValidatorTempKeyQuery::receive(td::BufferSlice data) {
  TRY_RESULT_PREFIX(f, ton::fetch_tl_object<ton::ton_api::engine_validator_success>(data.as_slice(), true),
                    "received incorrect answer: ");
  td::TerminalIO::out() << "success\n";
  return td::Status::OK();
}

td::Status DelValidatorAdnlAddrQuery::run() {
  TRY_RESULT_ASSIGN(perm_key_hash_, tokenizer_.get_token<ton::PublicKeyHash>());
  TRY_RESULT_ASSIGN(key_hash_, tokenizer_.get_token<ton::PublicKeyHash>());
  TRY_STATUS(tokenizer_.check_endl());
  return td::Status::OK();
}

td::Status DelValidatorAdnlAddrQuery::send() {
  auto b = ton::create_serialize_tl_object<ton::ton_api::engine_validator_delValidatorAdnlAddress>(perm_key_hash_.tl(),
                                                                                                   key_hash_.tl());
  td::actor::send_closure(console_, &ValidatorEngineConsole::envelope_send_query, std::move(b), create_promise());
  return td::Status::OK();
}

td::Status DelValidatorAdnlAddrQuery::receive(td::BufferSlice data) {
  TRY_RESULT_PREFIX(f, ton::fetch_tl_object<ton::ton_api::engine_validator_success>(data.as_slice(), true),
                    "received incorrect answer: ");
  td::TerminalIO::out() << "success\n";
  return td::Status::OK();
}

td::Status GetConfigQuery::run() {
  TRY_STATUS(tokenizer_.check_endl());
  return td::Status::OK();
}

td::Status GetConfigQuery::send() {
  auto b = ton::create_serialize_tl_object<ton::ton_api::engine_validator_getConfig>();
  td::actor::send_closure(console_, &ValidatorEngineConsole::envelope_send_query, std::move(b), create_promise());
  return td::Status::OK();
}

td::Status GetConfigQuery::receive(td::BufferSlice data) {
  TRY_RESULT_PREFIX(f, ton::fetch_tl_object<ton::ton_api::engine_validator_jsonConfig>(data.as_slice(), true),
                    "received incorrect answer: ");
  td::TerminalIO::out() << "---------\n" << f->data_ << "--------\n";
  return td::Status::OK();
}

td::Status SetVerbosityQuery::run() {
  TRY_RESULT_ASSIGN(verbosity_, tokenizer_.get_token<td::uint8>());
  TRY_STATUS(tokenizer_.check_endl());
  return td::Status::OK();
}

td::Status SetVerbosityQuery::send() {
  auto b = ton::create_serialize_tl_object<ton::ton_api::engine_validator_setVerbosity>(verbosity_);
  td::actor::send_closure(console_, &ValidatorEngineConsole::envelope_send_query, std::move(b), create_promise());
  return td::Status::OK();
}

td::Status SetVerbosityQuery::receive(td::BufferSlice data) {
  TRY_RESULT_PREFIX(f, ton::fetch_tl_object<ton::ton_api::engine_validator_success>(data.as_slice(), true),
                    "received incorrect answer: ");
  td::TerminalIO::out() << "success\n";
  return td::Status::OK();
}

td::Status GetStatsQuery::run() {
  TRY_STATUS(tokenizer_.check_endl());
  return td::Status::OK();
}

td::Status GetStatsQuery::send() {
  auto b = ton::create_serialize_tl_object<ton::ton_api::engine_validator_getStats>();
  td::actor::send_closure(console_, &ValidatorEngineConsole::envelope_send_query, std::move(b), create_promise());
  return td::Status::OK();
}

td::Status GetStatsQuery::receive(td::BufferSlice data) {
  TRY_RESULT_PREFIX(f, ton::fetch_tl_object<ton::ton_api::engine_validator_stats>(data.as_slice(), true),
                    "received incorrect answer: ");

  for (auto &v : f->stats_) {
    td::TerminalIO::out() << v->key_ << "\t\t\t" << v->value_ << "\n";
  }
  return td::Status::OK();
}

td::Status QuitQuery::send() {
  td::actor::send_closure(console_, &ValidatorEngineConsole::close);
  return td::Status::OK();
}

td::Status AddNetworkAddressQuery::run() {
  TRY_RESULT_ASSIGN(addr_, tokenizer_.get_token<td::IPAddress>());
  TRY_RESULT_ASSIGN(cats_, tokenizer_.get_token_vector<td::int32>());
  TRY_RESULT_ASSIGN(prio_cats_, tokenizer_.get_token_vector<td::int32>());
  TRY_STATUS(tokenizer_.check_endl());
  return td::Status::OK();
}

td::Status AddNetworkAddressQuery::send() {
  auto b = ton::create_serialize_tl_object<ton::ton_api::engine_validator_addListeningPort>(
      static_cast<td::int32>(addr_.get_ipv4()), addr_.get_port(), std::move(cats_), std::move(prio_cats_));
  td::actor::send_closure(console_, &ValidatorEngineConsole::envelope_send_query, std::move(b), create_promise());
  return td::Status::OK();
}

td::Status AddNetworkAddressQuery::receive(td::BufferSlice data) {
  TRY_RESULT_PREFIX(f, ton::fetch_tl_object<ton::ton_api::engine_validator_success>(data.as_slice(), true),
                    "received incorrect answer: ");
  td::TerminalIO::out() << "success\n";
  return td::Status::OK();
}

td::Status AddNetworkProxyAddressQuery::run() {
  TRY_RESULT_ASSIGN(in_addr_, tokenizer_.get_token<td::IPAddress>());
  TRY_RESULT_ASSIGN(out_addr_, tokenizer_.get_token<td::IPAddress>());
  TRY_RESULT_ASSIGN(id_, tokenizer_.get_token<td::Bits256>());
  TRY_RESULT_ASSIGN(shared_secret_, tokenizer_.get_token<td::BufferSlice>());
  TRY_RESULT_ASSIGN(cats_, tokenizer_.get_token_vector<td::int32>());
  TRY_RESULT_ASSIGN(prio_cats_, tokenizer_.get_token_vector<td::int32>());
  TRY_STATUS(tokenizer_.check_endl());
  return td::Status::OK();
}

td::Status AddNetworkProxyAddressQuery::send() {
  auto b = ton::create_serialize_tl_object<ton::ton_api::engine_validator_addProxy>(
      static_cast<td::int32>(in_addr_.get_ipv4()), in_addr_.get_port(), static_cast<td::int32>(out_addr_.get_ipv4()),
      out_addr_.get_port(), ton::create_tl_object<ton::ton_api::adnl_proxy_fast>(id_, std::move(shared_secret_)),
      std::move(cats_), std::move(prio_cats_));
  td::actor::send_closure(console_, &ValidatorEngineConsole::envelope_send_query, std::move(b), create_promise());
  return td::Status::OK();
}

td::Status AddNetworkProxyAddressQuery::receive(td::BufferSlice data) {
  TRY_RESULT_PREFIX(f, ton::fetch_tl_object<ton::ton_api::engine_validator_success>(data.as_slice(), true),
                    "received incorrect answer: ");
  td::TerminalIO::out() << "success\n";
  return td::Status::OK();
}

td::Status CreateElectionBidQuery::run() {
  TRY_RESULT_ASSIGN(date_, tokenizer_.get_token<td::uint32>());
  TRY_RESULT_ASSIGN(elector_addr_, tokenizer_.get_token<std::string>());
  TRY_RESULT_ASSIGN(wallet_, tokenizer_.get_token<std::string>());
  TRY_RESULT_ASSIGN(fname_, tokenizer_.get_token<std::string>());
  TRY_STATUS(tokenizer_.check_endl());
  return td::Status::OK();
}

td::Status CreateElectionBidQuery::send() {
  auto b =
      ton::create_serialize_tl_object<ton::ton_api::engine_validator_createElectionBid>(date_, elector_addr_, wallet_);
  td::actor::send_closure(console_, &ValidatorEngineConsole::envelope_send_query, std::move(b), create_promise());
  return td::Status::OK();
}

td::Status CreateElectionBidQuery::receive(td::BufferSlice data) {
  TRY_RESULT_PREFIX(f, ton::fetch_tl_object<ton::ton_api::engine_validator_electionBid>(data.as_slice(), true),
                    "received incorrect answer: ");
  td::TerminalIO::out() << "success: permkey=" << f->perm_key_.to_hex() << " adnl=" << f->adnl_addr_.to_hex() << "\n";
  TRY_STATUS(td::write_file(fname_, f->to_send_payload_.as_slice()));
  return td::Status::OK();
}

td::Status CreateProposalVoteQuery::run() {
  TRY_RESULT_ASSIGN(data_, tokenizer_.get_token<std::string>());
  TRY_RESULT_ASSIGN(fname_, tokenizer_.get_token<std::string>());
  TRY_STATUS(tokenizer_.check_endl());
  return td::Status::OK();
}

td::Status CreateProposalVoteQuery::send() {
  auto b = ton::create_serialize_tl_object<ton::ton_api::engine_validator_createProposalVote>(td::BufferSlice(data_));
  td::actor::send_closure(console_, &ValidatorEngineConsole::envelope_send_query, std::move(b), create_promise());
  return td::Status::OK();
}

td::Status CreateProposalVoteQuery::receive(td::BufferSlice data) {
  TRY_RESULT_PREFIX(f, ton::fetch_tl_object<ton::ton_api::engine_validator_proposalVote>(data.as_slice(), true),
                    "received incorrect answer: ");
  td::TerminalIO::out() << "success: permkey=" << f->perm_key_.to_hex() << "\n";
  TRY_STATUS(td::write_file(fname_, f->to_send_.as_slice()));
  return td::Status::OK();
}

td::Status CreateComplaintVoteQuery::run() {
  TRY_RESULT_ASSIGN(election_id_, tokenizer_.get_token<td::uint32>());
  TRY_RESULT_ASSIGN(data_, tokenizer_.get_token<std::string>());
  TRY_RESULT_ASSIGN(fname_, tokenizer_.get_token<std::string>());
  TRY_STATUS(tokenizer_.check_endl());
  return td::Status::OK();
}

td::Status CreateComplaintVoteQuery::send() {
  auto b = ton::create_serialize_tl_object<ton::ton_api::engine_validator_createComplaintVote>(election_id_,
                                                                                               td::BufferSlice(data_));
  td::actor::send_closure(console_, &ValidatorEngineConsole::envelope_send_query, std::move(b), create_promise());
  return td::Status::OK();
}

td::Status CreateComplaintVoteQuery::receive(td::BufferSlice data) {
  TRY_RESULT_PREFIX(f, ton::fetch_tl_object<ton::ton_api::engine_validator_proposalVote>(data.as_slice(), true),
                    "received incorrect answer: ");
  td::TerminalIO::out() << "success: permkey=" << f->perm_key_.to_hex() << "\n";
  TRY_STATUS(td::write_file(fname_, f->to_send_.as_slice()));
  return td::Status::OK();
}

td::Status CheckDhtServersQuery::run() {
  TRY_RESULT_ASSIGN(id_, tokenizer_.get_token<ton::PublicKeyHash>());
  return td::Status::OK();
}

td::Status CheckDhtServersQuery::send() {
  auto b = ton::create_serialize_tl_object<ton::ton_api::engine_validator_checkDhtServers>(id_.tl());
  td::actor::send_closure(console_, &ValidatorEngineConsole::envelope_send_query, std::move(b), create_promise());
  return td::Status::OK();
}

td::Status CheckDhtServersQuery::receive(td::BufferSlice data) {
  TRY_RESULT_PREFIX(f, ton::fetch_tl_object<ton::ton_api::engine_validator_dhtServersStatus>(data.as_slice(), true),
                    "received incorrect answer: ");
  for (auto &s : f->servers_) {
    td::TerminalIO::out() << "id=" << s->id_ << " status=" << (s->status_ ? "SUCCESS" : "FAIL") << "\n";
  }
  return td::Status::OK();
}

td::Status SignCertificateQuery::run() {
  TRY_RESULT_ASSIGN(overlay_, tokenizer_.get_token<td::Bits256>());
  TRY_RESULT_ASSIGN(id_, tokenizer_.get_token<td::Bits256>());
  TRY_RESULT_ASSIGN(expire_at_, tokenizer_.get_token<td::int32>());
  TRY_RESULT_ASSIGN(max_size_, tokenizer_.get_token<td::uint32>());
  TRY_RESULT_ASSIGN(signer_, tokenizer_.get_token<ton::PublicKeyHash>());
  TRY_RESULT_ASSIGN(out_file_, tokenizer_.get_token<std::string>());
  return td::Status::OK();
}

td::Status SignCertificateQuery::send() {
  auto cid = ton::create_serialize_tl_object<ton::ton_api::overlay_certificateId>(overlay_, id_, expire_at_, max_size_);
  auto sign = ton::create_serialize_tl_object<ton::ton_api::engine_validator_sign>(signer_.tl(), std::move(cid));
  auto pub = ton::create_serialize_tl_object<ton::ton_api::engine_validator_exportPublicKey>(signer_.tl());
  td::actor::send_closure(console_, &ValidatorEngineConsole::envelope_send_query, std::move(pub),
                          td::PromiseCreator::lambda([SelfId = actor_id(this)](td::Result<td::BufferSlice> R) {
                            if (R.is_error()) {
                              td::actor::send_closure(SelfId, &SignCertificateQuery::handle_error, R.move_as_error());
                            } else {
                              td::actor::send_closure(SelfId, &SignCertificateQuery::receive_pubkey, R.move_as_ok());
                            }
                          }));
  td::actor::send_closure(console_, &ValidatorEngineConsole::envelope_send_query, std::move(sign),
                          td::PromiseCreator::lambda([SelfId = actor_id(this)](td::Result<td::BufferSlice> R) {
                            if (R.is_error()) {
                              td::actor::send_closure(SelfId, &SignCertificateQuery::handle_error, R.move_as_error());
                            } else {
                              td::actor::send_closure(SelfId, &SignCertificateQuery::receive_signature, R.move_as_ok());
                            }
                          }));
  return td::Status::OK();
}

void SignCertificateQuery::receive_pubkey(td::BufferSlice R) {
  auto f = ton::fetch_tl_object<ton::ton_api::PublicKey>(R.as_slice(), true);
  if (f.is_error()) {
    handle_error(f.move_as_error_prefix("Failed to get pubkey: "));
    return;
  }
  pubkey_ = f.move_as_ok();
  has_pubkey_ = true;
  if (has_signature_) {
    save_certificate();
  }
}

td::Status SignCertificateQuery::receive(td::BufferSlice data) {
  UNREACHABLE();
}

void SignCertificateQuery::receive_signature(td::BufferSlice R) {
  auto f = ton::fetch_tl_object<ton::ton_api::engine_validator_signature>(R.as_slice(), true);
  if (f.is_error()) {
    handle_error(f.move_as_error_prefix("Failed to get signature: "));
    return;
  }
  signature_ = std::move(f.move_as_ok()->signature_);
  if (has_pubkey_) {
    save_certificate();
  }
}

void SignCertificateQuery::save_certificate() {
  auto c = ton::create_serialize_tl_object<ton::ton_api::overlay_certificate>(std::move(pubkey_), expire_at_, max_size_,
                                                                              std::move(signature_));
  auto w = td::write_file(out_file_, c.as_slice());
  if (w.is_error()) {
    handle_error(w.move_as_error_prefix("Failed to write certificate to file: "));
    return;
  }
  td::TerminalIO::out() << "saved certificate\n";
  stop();
}

td::Status ImportCertificateQuery::run() {
  TRY_RESULT_ASSIGN(overlay_, tokenizer_.get_token<td::Bits256>());
  TRY_RESULT_ASSIGN(id_, tokenizer_.get_token<td::Bits256>());
  TRY_RESULT_ASSIGN(kh_, tokenizer_.get_token<ton::PublicKeyHash>());
  TRY_RESULT_ASSIGN(in_file_, tokenizer_.get_token<std::string>());
  return td::Status::OK();
}

td::Status ImportCertificateQuery::send() {
  TRY_RESULT(data, td::read_file(in_file_));
  TRY_RESULT_PREFIX(cert, ton::fetch_tl_object<ton::ton_api::overlay_Certificate>(data.as_slice(), true),
                    "incorrect certificate");
  auto b = ton::create_serialize_tl_object<ton::ton_api::engine_validator_importCertificate>(
      overlay_, ton::create_tl_object<ton::ton_api::adnl_id_short>(id_),
      ton::create_tl_object<ton::ton_api::engine_validator_keyHash>(kh_.tl()), std::move(cert));
  td::actor::send_closure(console_, &ValidatorEngineConsole::envelope_send_query, std::move(b), create_promise());
  return td::Status::OK();
}
td::Status GetOverlaysStatsQuery::run() {
  return td::Status::OK();
}

td::Status GetOverlaysStatsQuery::send() {
  auto b = ton::create_serialize_tl_object<ton::ton_api::engine_validator_getOverlaysStats>();
  td::actor::send_closure(console_, &ValidatorEngineConsole::envelope_send_query, std::move(b), create_promise());
  return td::Status::OK();
}

td::Status GetOverlaysStatsQuery::receive(td::BufferSlice data) {
  TRY_RESULT_PREFIX(f, ton::fetch_tl_object<ton::ton_api::engine_validator_overlaysStats>(data.as_slice(), true),
                    "received incorrect answer: ");
  for (auto &s : f->overlays_) {
    td::StringBuilder sb;
    sb << "overlay_id: " << s->overlay_id_ << " adnl_id: " << s->adnl_id_ << " scope: " << s->scope_ << "\n";
    sb << "  nodes:\n";

    auto print_traffic = [&](const char *name, const char *indent,
                             ton::tl_object_ptr<ton::ton_api::engine_validator_overlayStatsTraffic> &t) {
      sb << indent << name << ":\n"
         << indent << " out: " << t->t_out_bytes_ << " bytes/sec, " << t->t_out_pckts_ << " pckts/sec\n"
         << indent << " in: " << t->t_in_bytes_ << " bytes/sec, " << t->t_in_pckts_ << " pckts/sec\n";
    };
    for (auto &n : s->nodes_) {
      sb << "   adnl_id: " << n->adnl_id_ << " ip_addr: " << n->ip_addr_ << " broadcast_errors: " << n->bdcst_errors_
         << " fec_broadcast_errors: " << n->fec_bdcst_errors_ << " last_in_query: " << n->last_in_query_ << " ("
         << time_to_human(n->last_in_query_) << ")"
         << " last_out_query: " << n->last_out_query_ << " (" << time_to_human(n->last_out_query_) << ")"
         << "\n";
      sb << "   is_neighbour: " << n->is_neighbour_ << "  is_alive: " << n->is_alive_
         << "  node_flags: " << n->node_flags_ << "\n";
      print_traffic("throughput", "   ", n->traffic_);
      print_traffic("throughput (responses only)", "   ", n->traffic_responses_);
    }
    print_traffic("total_throughput", "  ", s->total_traffic_);
    print_traffic("total_throughput (responses only)", "  ", s->total_traffic_responses_);

    sb << "  stats:\n";
    for (auto &t : s->stats_) {
      sb << "    " << t->key_ << "\t" << t->value_ << "\n";
    }
    td::TerminalIO::output(sb.as_cslice());
  }
  return td::Status::OK();
}

td::Status GetOverlaysStatsJsonQuery::run() {
  TRY_RESULT_ASSIGN(file_name_, tokenizer_.get_token<std::string>());
  TRY_STATUS(tokenizer_.check_endl());
  return td::Status::OK();
}

td::Status GetOverlaysStatsJsonQuery::send() {
  auto b = ton::create_serialize_tl_object<ton::ton_api::engine_validator_getOverlaysStats>();
  td::actor::send_closure(console_, &ValidatorEngineConsole::envelope_send_query, std::move(b), create_promise());
  return td::Status::OK();
}

td::Status GetOverlaysStatsJsonQuery::receive(td::BufferSlice data) {
  TRY_RESULT_PREFIX(f, ton::fetch_tl_object<ton::ton_api::engine_validator_overlaysStats>(data.as_slice(), true),
                    "received incorrect answer: ");
  std::ofstream sb(file_name_);

  sb << "[\n";
  bool rtail = false;
  for (auto &s : f->overlays_) {
    if (rtail) {
      sb << ",\n";
    } else {
      rtail = true;
    }

    sb << "{\n  \"overlay_id\": \"" << s->overlay_id_ << "\",\n  \"adnl_id\": \"" << s->adnl_id_
       << "\",\n  \"scope\": " << s->scope_ << ",\n";
    sb << "  \"nodes\": [\n";

    auto print_traffic = [&](const char *name,
                             ton::tl_object_ptr<ton::ton_api::engine_validator_overlayStatsTraffic> &t) {
      sb << "\"" << name << "\": { \"out_bytes_sec\": " << t->t_out_bytes_ << ", \"out_pckts_sec\": " << t->t_out_pckts_
         << ", \"in_bytes_sec\": " << t->t_in_bytes_ << ", \"in_pckts_sec\": " << t->t_in_pckts_ << " }";
    };

    bool tail = false;
    for (auto &n : s->nodes_) {
      if (tail) {
        sb << ",\n";
      } else {
        tail = true;
      }

      sb << "   {\n    \"adnl_id\": \"" << n->adnl_id_ << "\",\n    \"ip_addr\": \"" << n->ip_addr_
         << "\",\n    \"broadcast_errors\": " << n->bdcst_errors_
         << ",\n    \"fec_broadcast_errors\": " << n->fec_bdcst_errors_
         << ",\n    \"last_in_query_unix\": " << n->last_in_query_ << ",\n    \"last_in_query_human\": \""
         << time_to_human(n->last_in_query_) << "\",\n"
         << "    \"last_out_query_unix\": " << n->last_out_query_ << ",\n    \"last_out_query_human\": \""
         << time_to_human(n->last_out_query_) << "\",\n"
         << "\n    ";
      print_traffic("throughput", n->traffic_);
      sb << ",\n    ";
      print_traffic("throughput_responses", n->traffic_responses_);
      sb << "\n   }";
    }
    sb << "  ],\n  ";

    print_traffic("total_throughput", s->total_traffic_);
    sb << ",\n  ";
    print_traffic("total_throughput_responses", s->total_traffic_responses_);
    sb << ",\n";

    sb << "  \"stats\": {\n";

    tail = false;
    for (auto &t : s->stats_) {
      if (tail) {
        sb << ",\n";
      } else {
        tail = true;
      }

      sb << "   \"" << t->key_ << "\": \"" << t->value_ << "\"";
    }
    sb << "\n  }";
    if (!s->extra_.empty()) {
      sb << ",\n  \"extra\": ";
      for (char c : s->extra_) {
        if (c == '\n') {
          sb << "\n  ";
        } else {
          sb << c;
        }
      }
    }
    sb << "\n}\n";
  }
  sb << "]\n";
  sb << std::flush;

  td::TerminalIO::output(std::string("wrote stats to " + file_name_ + "\n"));
  return td::Status::OK();
}

td::Status ImportCertificateQuery::receive(td::BufferSlice data) {
  TRY_RESULT_PREFIX(f, ton::fetch_tl_object<ton::ton_api::engine_validator_success>(data.as_slice(), true),
                    "received incorrect answer: ");
  td::TerminalIO::out() << "successfully sent certificate to overlay manager\n";
  return td::Status::OK();
}

td::Status SignShardOverlayCertificateQuery::run() {
<<<<<<< HEAD
  TRY_RESULT_ASSIGN(wc_, tokenizer_.get_token<td::int32>());
  TRY_RESULT_ASSIGN(shard_, tokenizer_.get_token<td::int64>());
=======
  TRY_RESULT_ASSIGN(shard_, tokenizer_.get_token<ton::ShardIdFull>() );
>>>>>>> 17984a8e
  TRY_RESULT_ASSIGN(key_, tokenizer_.get_token<ton::PublicKeyHash>());
  TRY_RESULT_ASSIGN(expire_at_, tokenizer_.get_token<td::int32>());
  TRY_RESULT_ASSIGN(max_size_, tokenizer_.get_token<td::uint32>());
  TRY_RESULT_ASSIGN(out_file_, tokenizer_.get_token<std::string>());

  return td::Status::OK();
}

td::Status SignShardOverlayCertificateQuery::send() {
  auto b = ton::create_serialize_tl_object<ton::ton_api::engine_validator_signShardOverlayCertificate>(
<<<<<<< HEAD
      wc_, shard_, ton::create_tl_object<ton::ton_api::engine_validator_keyHash>(key_.tl()), expire_at_, max_size_);
=======
      shard_.workchain, shard_.shard, ton::create_tl_object<ton::ton_api::engine_validator_keyHash>(key_.tl()),
      expire_at_, max_size_);
>>>>>>> 17984a8e
  td::actor::send_closure(console_, &ValidatorEngineConsole::envelope_send_query, std::move(b), create_promise());
  return td::Status::OK();
}

td::Status SignShardOverlayCertificateQuery::receive(td::BufferSlice data) {
  TRY_RESULT_PREFIX(c, ton::fetch_tl_object<ton::ton_api::overlay_certificate>(data.as_slice(), true),
                    "received incorrect cert: ");
  auto w = td::write_file(out_file_, data.as_slice());
  if (w.is_error()) {
    return w.move_as_error_prefix("Failed to write certificate to file: ");
  }
  td::TerminalIO::out() << "saved certificate\n";

  return td::Status::OK();
}

td::Status ImportShardOverlayCertificateQuery::run() {
<<<<<<< HEAD
  TRY_RESULT_ASSIGN(wc_, tokenizer_.get_token<td::int32>());
  TRY_RESULT_ASSIGN(shard_, tokenizer_.get_token<td::int64>());
=======
  TRY_RESULT_ASSIGN(shard_, tokenizer_.get_token<ton::ShardIdFull>());
>>>>>>> 17984a8e
  TRY_RESULT_ASSIGN(key_, tokenizer_.get_token<ton::PublicKeyHash>());
  TRY_RESULT_ASSIGN(in_file_, tokenizer_.get_token<std::string>());

  return td::Status::OK();
}

td::Status ImportShardOverlayCertificateQuery::send() {
  TRY_RESULT(data, td::read_file(in_file_));
  TRY_RESULT_PREFIX(cert, ton::fetch_tl_object<ton::ton_api::overlay_Certificate>(data.as_slice(), true),
                    "incorrect certificate");
  auto b = ton::create_serialize_tl_object<ton::ton_api::engine_validator_importShardOverlayCertificate>(
<<<<<<< HEAD
      wc_, shard_, ton::create_tl_object<ton::ton_api::engine_validator_keyHash>(key_.tl()), std::move(cert));
=======
      shard_.workchain, shard_.shard, ton::create_tl_object<ton::ton_api::engine_validator_keyHash>(key_.tl()),
      std::move(cert));
>>>>>>> 17984a8e
  td::actor::send_closure(console_, &ValidatorEngineConsole::envelope_send_query, std::move(b), create_promise());
  return td::Status::OK();
}

td::Status ImportShardOverlayCertificateQuery::receive(td::BufferSlice data) {
  TRY_RESULT_PREFIX(f, ton::fetch_tl_object<ton::ton_api::engine_validator_success>(data.as_slice(), true),
                    "received incorrect answer: ");
  td::TerminalIO::out() << "successfully sent certificate to overlay manager\n";
  return td::Status::OK();
}
td::Status GetActorStatsQuery::run() {
 auto r_file_name = tokenizer_.get_token<std::string>();
 if (r_file_name.is_ok()) {
    file_name_ = r_file_name.move_as_ok();
 }
 return td::Status::OK();
}
td::Status GetActorStatsQuery::send() {
  auto b = ton::create_serialize_tl_object<ton::ton_api::engine_validator_getActorTextStats>();
  td::actor::send_closure(console_, &ValidatorEngineConsole::envelope_send_query, std::move(b), create_promise());
  return td::Status::OK();
}

td::Status GetActorStatsQuery::receive(td::BufferSlice data) {
  TRY_RESULT_PREFIX(f, ton::fetch_tl_object<ton::ton_api::engine_validator_textStats>(data.as_slice(), true),
                    "received incorrect answer: ");
  if (file_name_.empty()) {
    td::TerminalIO::out() << f->data_;
  } else {
    std::ofstream sb(file_name_);
    sb << f->data_;
    sb << std::flush;
    td::TerminalIO::output(std::string("wrote stats to " + file_name_ + "\n"));
  }
  return td::Status::OK();
}

td::Status GetPerfTimerStatsJsonQuery::run() {
  TRY_RESULT_ASSIGN(file_name_, tokenizer_.get_token<std::string>());
  TRY_STATUS(tokenizer_.check_endl());
  return td::Status::OK();
}

td::Status GetPerfTimerStatsJsonQuery::send() {
  auto b = ton::create_serialize_tl_object<ton::ton_api::engine_validator_getPerfTimerStats>("");
  td::actor::send_closure(console_, &ValidatorEngineConsole::envelope_send_query, std::move(b), create_promise());
  return td::Status::OK();
}

td::Status GetPerfTimerStatsJsonQuery::receive(td::BufferSlice data) {
  TRY_RESULT_PREFIX(f, ton::fetch_tl_object<ton::ton_api::engine_validator_perfTimerStats>(data.as_slice(), true),
                    "received incorrect answer: ");
  std::ofstream sb(file_name_);

  sb << "{";
  bool gtail = false;
  for (const auto &v : f->stats_) {
    if (gtail) {
      sb << ",";
    } else {
      gtail = true;
    }

    sb << "\n \"" << v->name_ << "\": {";
    bool tail = false;
    for (const auto &stat : v->stats_) {
      if (tail) {
        sb << ",";
      } else {
        tail = true;
      }

      sb << "\n  \"" << stat->time_ << "\": [";
      sb << "\n   " << stat->min_ << ",";
      sb << "\n   " << stat->avg_ << ",";
      sb << "\n   " << stat->max_;
      sb << "\n  ]";
    }
    sb << "\n }";
  }
  sb << "\n}\n";
  sb << std::flush;

  td::TerminalIO::output(std::string("wrote stats to " + file_name_ + "\n"));
  return td::Status::OK();
}

td::Status GetShardOutQueueSizeQuery::run() {
  TRY_RESULT(shard, tokenizer_.get_token<ton::ShardIdFull>());
  block_id_.workchain = shard.workchain;
  block_id_.shard = shard.shard;
  TRY_RESULT_ASSIGN(block_id_.seqno, tokenizer_.get_token<int>());
  if (!tokenizer_.endl()) {
    TRY_RESULT_ASSIGN(dest_, tokenizer_.get_token<ton::ShardIdFull>());
  }
  TRY_STATUS(tokenizer_.check_endl());
  return td::Status::OK();
}

td::Status GetShardOutQueueSizeQuery::send() {
  auto b = ton::create_serialize_tl_object<ton::ton_api::engine_validator_getShardOutQueueSize>(
      dest_.is_valid() ? 1 : 0, ton::create_tl_block_id_simple(block_id_), dest_.workchain, dest_.shard);
  td::actor::send_closure(console_, &ValidatorEngineConsole::envelope_send_query, std::move(b), create_promise());
  return td::Status::OK();
}

td::Status GetShardOutQueueSizeQuery::receive(td::BufferSlice data) {
  TRY_RESULT_PREFIX(f, ton::fetch_tl_object<ton::ton_api::engine_validator_shardOutQueueSize>(data.as_slice(), true),
                    "received incorrect answer: ");
  td::TerminalIO::out() << "Queue_size: " << f->size_ << "\n";
  return td::Status::OK();
}

td::Status SetExtMessagesBroadcastDisabledQuery::run() {
  TRY_RESULT(x, tokenizer_.get_token<int>());
  if (x < 0 || x > 1) {
    return td::Status::Error("value should be 0 or 1");
  }
  value = x;
  return td::Status::OK();
}

td::Status SetExtMessagesBroadcastDisabledQuery::send() {
  auto b = ton::create_serialize_tl_object<ton::ton_api::engine_validator_setExtMessagesBroadcastDisabled>(value);
  td::actor::send_closure(console_, &ValidatorEngineConsole::envelope_send_query, std::move(b), create_promise());
  return td::Status::OK();
}

td::Status SetExtMessagesBroadcastDisabledQuery::receive(td::BufferSlice data) {
  TRY_RESULT_PREFIX(f, ton::fetch_tl_object<ton::ton_api::engine_validator_success>(data.as_slice(), true),
                    "received incorrect answer: ");
  td::TerminalIO::out() << "success\n";
  return td::Status::OK();
}

td::Status AddCustomOverlayQuery::run() {
  TRY_RESULT_ASSIGN(file_name_, tokenizer_.get_token<std::string>());
  TRY_STATUS(tokenizer_.check_endl());
  return td::Status::OK();
}

td::Status AddCustomOverlayQuery::send() {
  TRY_RESULT(data, td::read_file(file_name_));
  TRY_RESULT(json, td::json_decode(data.as_slice()));
  auto overlay = ton::create_tl_object<ton::ton_api::engine_validator_customOverlay>();
  TRY_STATUS(ton::ton_api::from_json(*overlay, json.get_object()));
  auto b = ton::create_serialize_tl_object<ton::ton_api::engine_validator_addCustomOverlay>(std::move(overlay));
  td::actor::send_closure(console_, &ValidatorEngineConsole::envelope_send_query, std::move(b), create_promise());
  return td::Status::OK();
}

td::Status AddCustomOverlayQuery::receive(td::BufferSlice data) {
  TRY_RESULT_PREFIX(f, ton::fetch_tl_object<ton::ton_api::engine_validator_success>(data.as_slice(), true),
                    "received incorrect answer: ");
  td::TerminalIO::out() << "success\n";
  return td::Status::OK();
}

td::Status DelCustomOverlayQuery::run() {
  TRY_RESULT_ASSIGN(name_, tokenizer_.get_token<std::string>());
  TRY_STATUS(tokenizer_.check_endl());
  return td::Status::OK();
}

td::Status DelCustomOverlayQuery::send() {
  auto b = ton::create_serialize_tl_object<ton::ton_api::engine_validator_delCustomOverlay>(name_);
  td::actor::send_closure(console_, &ValidatorEngineConsole::envelope_send_query, std::move(b), create_promise());
  return td::Status::OK();
}

td::Status DelCustomOverlayQuery::receive(td::BufferSlice data) {
  TRY_RESULT_PREFIX(f, ton::fetch_tl_object<ton::ton_api::engine_validator_success>(data.as_slice(), true),
                    "received incorrect answer: ");
  td::TerminalIO::out() << "success\n";
  return td::Status::OK();
}

td::Status ShowCustomOverlaysQuery::run() {
  TRY_STATUS(tokenizer_.check_endl());
  return td::Status::OK();
}

td::Status ShowCustomOverlaysQuery::send() {
  auto b = ton::create_serialize_tl_object<ton::ton_api::engine_validator_showCustomOverlays>();
  td::actor::send_closure(console_, &ValidatorEngineConsole::envelope_send_query, std::move(b), create_promise());
  return td::Status::OK();
}

td::Status ShowCustomOverlaysQuery::receive(td::BufferSlice data) {
  TRY_RESULT_PREFIX(f, ton::fetch_tl_object<ton::ton_api::engine_validator_customOverlaysConfig>(data.as_slice(), true),
                    "received incorrect answer: ");
  td::TerminalIO::out() << f->overlays_.size() << " custom overlays:\n\n";
  for (const auto &overlay : f->overlays_) {
    td::TerminalIO::out() << "Overlay \"" << overlay->name_ << "\": " << overlay->nodes_.size() << " nodes\n";
    for (const auto &node : overlay->nodes_) {
      td::TerminalIO::out() << "  " << node->adnl_id_
                            << (node->msg_sender_
                                    ? (PSTRING() << " (msg sender, p=" << node->msg_sender_priority_ << ")")
                                    : "")
                            << (node->block_sender_ ? " (block sender)" : "") << "\n";
    }
    if (!overlay->sender_shards_.empty()) {
      td::TerminalIO::out() << "Sender shards:\n";
      for (const auto &shard : overlay->sender_shards_) {
        td::TerminalIO::out() << "  " << ton::create_shard_id(shard).to_str() << "\n";
      }
    }
    td::TerminalIO::out() << "\n";
  }
  return td::Status::OK();
}

td::Status SetStateSerializerEnabledQuery::run() {
  TRY_RESULT(value, tokenizer_.get_token<int>());
  if (value != 0 && value != 1) {
    return td::Status::Error("expected 0 or 1");
  }
  TRY_STATUS(tokenizer_.check_endl());
  enabled_ = value;
  return td::Status::OK();
}

td::Status SetStateSerializerEnabledQuery::send() {
  auto b = ton::create_serialize_tl_object<ton::ton_api::engine_validator_setStateSerializerEnabled>(enabled_);
  td::actor::send_closure(console_, &ValidatorEngineConsole::envelope_send_query, std::move(b), create_promise());
  return td::Status::OK();
}

td::Status SetStateSerializerEnabledQuery::receive(td::BufferSlice data) {
  TRY_RESULT_PREFIX(f, ton::fetch_tl_object<ton::ton_api::engine_validator_success>(data.as_slice(), true),
                    "received incorrect answer: ");
  td::TerminalIO::out() << "success\n";
  return td::Status::OK();
}

td::Status SetCollatorOptionsJsonQuery::run() {
  TRY_RESULT_ASSIGN(file_name_, tokenizer_.get_token<std::string>());
  TRY_STATUS(tokenizer_.check_endl());
  return td::Status::OK();
}

td::Status SetCollatorOptionsJsonQuery::send() {
  TRY_RESULT(data, td::read_file(file_name_));
  auto b =
      ton::create_serialize_tl_object<ton::ton_api::engine_validator_setCollatorOptionsJson>(data.as_slice().str());
  td::actor::send_closure(console_, &ValidatorEngineConsole::envelope_send_query, std::move(b), create_promise());
  return td::Status::OK();
}

td::Status SetCollatorOptionsJsonQuery::receive(td::BufferSlice data) {
  TRY_RESULT_PREFIX(f, ton::fetch_tl_object<ton::ton_api::engine_validator_success>(data.as_slice(), true),
                    "received incorrect answer: ");
  td::TerminalIO::out() << "success\n";
  return td::Status::OK();
}

td::Status ResetCollatorOptionsQuery::run() {
  TRY_STATUS(tokenizer_.check_endl());
  return td::Status::OK();
}

td::Status ResetCollatorOptionsQuery::send() {
  auto b = ton::create_serialize_tl_object<ton::ton_api::engine_validator_setCollatorOptionsJson>("{}");
  td::actor::send_closure(console_, &ValidatorEngineConsole::envelope_send_query, std::move(b), create_promise());
  return td::Status::OK();
}

td::Status ResetCollatorOptionsQuery::receive(td::BufferSlice data) {
  TRY_RESULT_PREFIX(f, ton::fetch_tl_object<ton::ton_api::engine_validator_success>(data.as_slice(), true),
                    "received incorrect answer: ");
  td::TerminalIO::out() << "success\n";
  return td::Status::OK();
}

td::Status GetCollatorOptionsJsonQuery::run() {
  TRY_RESULT_ASSIGN(file_name_, tokenizer_.get_token<std::string>());
  TRY_STATUS(tokenizer_.check_endl());
  return td::Status::OK();
}

td::Status GetCollatorOptionsJsonQuery::send() {
  auto b =
      ton::create_serialize_tl_object<ton::ton_api::engine_validator_getCollatorOptionsJson>();
  td::actor::send_closure(console_, &ValidatorEngineConsole::envelope_send_query, std::move(b), create_promise());
  return td::Status::OK();
}

td::Status GetCollatorOptionsJsonQuery::receive(td::BufferSlice data) {
  TRY_RESULT_PREFIX(f, ton::fetch_tl_object<ton::ton_api::engine_validator_jsonConfig>(data.as_slice(), true),
                    "received incorrect answer: ");
  TRY_STATUS(td::write_file(file_name_, f->data_));
  td::TerminalIO::out() << "saved config to " << file_name_ << "\n";
  return td::Status::OK();
}

td::Status GetAdnlStatsJsonQuery::run() {
  TRY_RESULT_ASSIGN(file_name_, tokenizer_.get_token<std::string>());
  if (!tokenizer_.endl()) {
    TRY_RESULT(s, tokenizer_.get_token<std::string>());
    if (s == "all") {
      all_ = true;
    } else {
      return td::Status::Error(PSTRING() << "unexpected token " << s);
    }
  }
  TRY_STATUS(tokenizer_.check_endl());
  return td::Status::OK();
}

td::Status GetAdnlStatsJsonQuery::send() {
  auto b =
      ton::create_serialize_tl_object<ton::ton_api::engine_validator_getAdnlStats>(all_);
  td::actor::send_closure(console_, &ValidatorEngineConsole::envelope_send_query, std::move(b), create_promise());
  return td::Status::OK();
}

td::Status GetAdnlStatsJsonQuery::receive(td::BufferSlice data) {
  TRY_RESULT_PREFIX(f, ton::fetch_tl_object<ton::ton_api::adnl_stats>(data.as_slice(), true),
                    "received incorrect answer: ");
  auto s = td::json_encode<std::string>(td::ToJson(*f), true);
  TRY_STATUS(td::write_file(file_name_, s));
  td::TerminalIO::out() << "saved adnl stats to " << file_name_ << "\n";
  return td::Status::OK();
}

td::Status GetAdnlStatsQuery::run() {
  if (!tokenizer_.endl()) {
    TRY_RESULT(s, tokenizer_.get_token<std::string>());
    if (s == "all") {
      all_ = true;
    } else {
      return td::Status::Error(PSTRING() << "unexpected token " << s);
    }
  }
  TRY_STATUS(tokenizer_.check_endl());
  return td::Status::OK();
}

td::Status GetAdnlStatsQuery::send() {
  auto b =
      ton::create_serialize_tl_object<ton::ton_api::engine_validator_getAdnlStats>(all_);
  td::actor::send_closure(console_, &ValidatorEngineConsole::envelope_send_query, std::move(b), create_promise());
  return td::Status::OK();
}

td::Status GetAdnlStatsQuery::receive(td::BufferSlice data) {
  TRY_RESULT_PREFIX(stats, ton::fetch_tl_object<ton::ton_api::adnl_stats>(data.as_slice(), true),
                    "received incorrect answer: ");
  td::StringBuilder sb;
  sb << "================================= ADNL STATS =================================\n";
  bool first = true;
  double now = td::Clocks::system();
  for (auto &local_id : stats->local_ids_) {
    if (first) {
      first = false;
    } else {
      sb << "\n";
    }
    sb << "LOCAL ID " << local_id->short_id_ << "\n";
    if (!local_id->current_decrypt_.empty()) {
      std::sort(local_id->current_decrypt_.begin(), local_id->current_decrypt_.end(),
                [](const ton::tl_object_ptr<ton::ton_api::adnl_stats_ipPackets> &a,
                   const ton::tl_object_ptr<ton::ton_api::adnl_stats_ipPackets> &b) {
                  return a->packets_ > b->packets_;
                });
      td::uint64 total = 0;
      for (auto &x : local_id->current_decrypt_) {
        total += x->packets_;
      }
      sb << "  Packets in decryptor: total=" << total;
      for (auto &x : local_id->current_decrypt_) {
        sb << " " << (x->ip_str_.empty() ? "unknown" : x->ip_str_) << "=" << x->packets_;
      }
      sb << "\n";
    }
    auto print_local_id_packets = [&](const std::string &name,
                                      std::vector<ton::tl_object_ptr<ton::ton_api::adnl_stats_ipPackets>> &vec) {
      if (vec.empty()) {
        return;
      }
      std::sort(vec.begin(), vec.end(),
                [](const ton::tl_object_ptr<ton::ton_api::adnl_stats_ipPackets> &a,
                   const ton::tl_object_ptr<ton::ton_api::adnl_stats_ipPackets> &b) {
                  return a->packets_ > b->packets_;
                });
      td::uint64 total = 0;
      for (auto &x : vec) {
        total += x->packets_;
      }
      sb << "  " << name << ": total=" << total;
      int cnt = 0;
      for (auto &x : vec) {
        ++cnt;
        if (cnt >= 8) {
          sb << " ...";
          break;
        }
        sb << " " << (x->ip_str_.empty() ? "unknown" : x->ip_str_) << "=" << x->packets_;
      }
      sb << "\n";
    };
    print_local_id_packets("Decrypted packets (recent)", local_id->packets_recent_->decrypted_packets_);
    print_local_id_packets("Dropped packets   (recent)", local_id->packets_recent_->dropped_packets_);
    print_local_id_packets("Decrypted packets (total)", local_id->packets_total_->decrypted_packets_);
    print_local_id_packets("Dropped packets   (total)", local_id->packets_total_->dropped_packets_);
    sb << "  PEERS (" << local_id->peers_.size() << "):\n";
    std::sort(local_id->peers_.begin(), local_id->peers_.end(),
              [](const ton::tl_object_ptr<ton::ton_api::adnl_stats_peerPair> &a,
                 const ton::tl_object_ptr<ton::ton_api::adnl_stats_peerPair> &b) {
                return a->packets_recent_->in_bytes_ + a->packets_recent_->out_bytes_ >
                       b->packets_recent_->in_bytes_ + b->packets_recent_->out_bytes_;
              });
    for (auto &peer : local_id->peers_) {
      sb << "    PEER " << peer->peer_id_ << "\n";
      sb << "      Address: " << (peer->ip_str_.empty() ? "unknown" : peer->ip_str_) << "\n";
      sb << "      Connection " << (peer->connection_ready_ ? "ready" : "not ready") << ", ";
      switch (peer->channel_status_) {
        case 0:
          sb << "channel: none\n";
          break;
        case 1:
          sb << "channel: inited\n";
          break;
        case 2:
          sb << "channel: ready\n";
          break;
        default:
          sb << "\n";
      }

      auto print_packets = [&](const std::string &name,
                               const ton::tl_object_ptr<ton::ton_api::adnl_stats_packets> &obj) {
        if (obj->in_packets_) {
          sb << "      In  (" << name << "): " << obj->in_packets_ << " packets ("
             << td::format::as_size(obj->in_bytes_) << "), channel: " << obj->in_packets_channel_ << " packets ("
             << td::format::as_size(obj->in_bytes_channel_) << ")\n";
        }
        if (obj->out_packets_) {
          sb << "      Out (" << name << "): " << obj->out_packets_ << " packets ("
             << td::format::as_size(obj->out_bytes_) << "), channel: " << obj->out_packets_channel_ << " packets ("
             << td::format::as_size(obj->out_bytes_channel_) << ")\n";
        }
        if (obj->out_expired_messages_) {
          sb << "      Out expired (" << name << "): " << obj->out_expired_messages_ << " messages ("
             << td::format::as_size(obj->out_expired_bytes_) << ")\n";
        }
      };
      print_packets("recent", peer->packets_recent_);
      print_packets("total", peer->packets_total_);

      sb << "      Last in packet: ";
      if (peer->last_in_packet_ts_) {
        sb << now - peer->last_in_packet_ts_ << " s ago";
      } else {
        sb << "never";
      }
      sb << "    Last out packet: ";
      if (peer->last_out_packet_ts_) {
        sb << now - peer->last_out_packet_ts_ << " s ago";
      } else {
        sb << "never";
      }
      sb << "\n";
      if (peer->out_queue_messages_) {
        sb << "      Out message queue: " << peer->out_queue_messages_ << " messages ("
           << td::format::as_size(peer->out_queue_bytes_) << ")\n";
      }
    }
  }
  sb << "==============================================================================\n";
  td::TerminalIO::out() << sb.as_cslice();
  return td::Status::OK();
}

td::Status AddShardQuery::run() {
  TRY_RESULT_ASSIGN(shard_, tokenizer_.get_token<ton::ShardIdFull>());
  TRY_STATUS(tokenizer_.check_endl());
  return td::Status::OK();
}

td::Status AddShardQuery::send() {
  auto b = ton::create_serialize_tl_object<ton::ton_api::engine_validator_addShard>(ton::create_tl_shard_id(shard_));
  td::actor::send_closure(console_, &ValidatorEngineConsole::envelope_send_query, std::move(b), create_promise());
  return td::Status::OK();
}

td::Status AddShardQuery::receive(td::BufferSlice data) {
  TRY_RESULT_PREFIX(f, ton::fetch_tl_object<ton::ton_api::engine_validator_success>(data.as_slice(), true),
                    "received incorrect answer: ");
  td::TerminalIO::out() << "successfully added shard\n";
  return td::Status::OK();
}

td::Status DelShardQuery::run() {
  TRY_RESULT_ASSIGN(shard_, tokenizer_.get_token<ton::ShardIdFull>());
  TRY_STATUS(tokenizer_.check_endl());
  return td::Status::OK();
}

td::Status DelShardQuery::send() {
  auto b = ton::create_serialize_tl_object<ton::ton_api::engine_validator_delShard>(ton::create_tl_shard_id(shard_));
  td::actor::send_closure(console_, &ValidatorEngineConsole::envelope_send_query, std::move(b), create_promise());
  return td::Status::OK();
}

td::Status DelShardQuery::receive(td::BufferSlice data) {
  TRY_RESULT_PREFIX(f, ton::fetch_tl_object<ton::ton_api::engine_validator_success>(data.as_slice(), true),
                    "received incorrect answer: ");
  td::TerminalIO::out() << "successfully removed shard\n";
  return td::Status::OK();
}

td::Status AddCollatorQuery::run() {
  TRY_RESULT_ASSIGN(adnl_id_, tokenizer_.get_token<ton::PublicKeyHash>());
  TRY_RESULT_ASSIGN(wc_, tokenizer_.get_token<td::int32>());
  TRY_RESULT_ASSIGN(shard_, tokenizer_.get_token<td::int64>());
  return td::Status::OK();
}

td::Status AddCollatorQuery::send() {
  auto b = ton::create_serialize_tl_object<ton::ton_api::engine_validator_addCollator>(
      adnl_id_.tl(), ton::create_tl_shard_id(ton::ShardIdFull(wc_, shard_)));
  td::actor::send_closure(console_, &ValidatorEngineConsole::envelope_send_query, std::move(b), create_promise());
  return td::Status::OK();
}

td::Status AddCollatorQuery::receive(td::BufferSlice data) {
  TRY_RESULT_PREFIX(f, ton::fetch_tl_object<ton::ton_api::engine_validator_success>(data.as_slice(), true),
                    "received incorrect answer: ");
  td::TerminalIO::out() << "successfully added collator\n";
  return td::Status::OK();
}

td::Status DelCollatorQuery::run() {
  TRY_RESULT_ASSIGN(adnl_id_, tokenizer_.get_token<ton::PublicKeyHash>());
  TRY_RESULT_ASSIGN(wc_, tokenizer_.get_token<td::int32>());
  TRY_RESULT_ASSIGN(shard_, tokenizer_.get_token<td::int64>());
  return td::Status::OK();
}

td::Status DelCollatorQuery::send() {
  auto b = ton::create_serialize_tl_object<ton::ton_api::engine_validator_delCollator>(
      adnl_id_.tl(), ton::create_tl_shard_id(ton::ShardIdFull(wc_, shard_)));
  td::actor::send_closure(console_, &ValidatorEngineConsole::envelope_send_query, std::move(b), create_promise());
  return td::Status::OK();
}

td::Status DelCollatorQuery::receive(td::BufferSlice data) {
  TRY_RESULT_PREFIX(f, ton::fetch_tl_object<ton::ton_api::engine_validator_success>(data.as_slice(), true),
                    "received incorrect answer: ");
  td::TerminalIO::out() << "successfully removed  collator\n";
  return td::Status::OK();
}

td::Status CollatorNodeAddWhitelistedValidatorQuery::run() {
  TRY_RESULT_ASSIGN(adnl_id_, tokenizer_.get_token<ton::PublicKeyHash>());
  TRY_STATUS(tokenizer_.check_endl());
  return td::Status::OK();
}

td::Status CollatorNodeAddWhitelistedValidatorQuery::send() {
  auto b = ton::create_serialize_tl_object<ton::ton_api::engine_validator_collatorNodeSetWhitelistedValidator>(
      adnl_id_.bits256_value(), true);
  td::actor::send_closure(console_, &ValidatorEngineConsole::envelope_send_query, std::move(b), create_promise());
  return td::Status::OK();
}

td::Status CollatorNodeAddWhitelistedValidatorQuery::receive(td::BufferSlice data) {
  TRY_RESULT_PREFIX(f, ton::fetch_tl_object<ton::ton_api::engine_validator_success>(data.as_slice(), true),
                    "received incorrect answer: ");
  td::TerminalIO::out() << "success\n";
  return td::Status::OK();
}

td::Status CollatorNodeDelWhitelistedValidatorQuery::run() {
  TRY_RESULT_ASSIGN(adnl_id_, tokenizer_.get_token<ton::PublicKeyHash>());
  TRY_STATUS(tokenizer_.check_endl());
  return td::Status::OK();
}

td::Status CollatorNodeDelWhitelistedValidatorQuery::send() {
  auto b = ton::create_serialize_tl_object<ton::ton_api::engine_validator_collatorNodeSetWhitelistedValidator>(
      adnl_id_.bits256_value(), false);
  td::actor::send_closure(console_, &ValidatorEngineConsole::envelope_send_query, std::move(b), create_promise());
  return td::Status::OK();
}

td::Status CollatorNodeDelWhitelistedValidatorQuery::receive(td::BufferSlice data) {
  TRY_RESULT_PREFIX(f, ton::fetch_tl_object<ton::ton_api::engine_validator_success>(data.as_slice(), true),
                    "received incorrect answer: ");
  td::TerminalIO::out() << "success\n";
  return td::Status::OK();
}

td::Status CollatorNodeEnableWhitelistQuery::run() {
  TRY_RESULT(value, tokenizer_.get_token<int>());
  if (value != 0 && value != 1) {
    return td::Status::Error("expected 0 or 1");
  }
  TRY_STATUS(tokenizer_.check_endl());
  enabled_ = value;
  return td::Status::OK();
}

td::Status CollatorNodeEnableWhitelistQuery::send() {
  auto b = ton::create_serialize_tl_object<ton::ton_api::engine_validator_collatorNodeSetWhitelistEnabled>(enabled_);
  td::actor::send_closure(console_, &ValidatorEngineConsole::envelope_send_query, std::move(b), create_promise());
  return td::Status::OK();
}

td::Status CollatorNodeEnableWhitelistQuery::receive(td::BufferSlice data) {
  TRY_RESULT_PREFIX(f, ton::fetch_tl_object<ton::ton_api::engine_validator_success>(data.as_slice(), true),
                    "received incorrect answer: ");
  td::TerminalIO::out() << "success\n";
  return td::Status::OK();
}

td::Status CollatorNodeShowWhitelistQuery::run() {
  TRY_STATUS(tokenizer_.check_endl());
  return td::Status::OK();
}

td::Status CollatorNodeShowWhitelistQuery::send() {
  auto b = ton::create_serialize_tl_object<ton::ton_api::engine_validator_showCollatorNodeWhitelist>();
  td::actor::send_closure(console_, &ValidatorEngineConsole::envelope_send_query, std::move(b), create_promise());
  return td::Status::OK();
}

td::Status CollatorNodeShowWhitelistQuery::receive(td::BufferSlice data) {
  TRY_RESULT_PREFIX(f,
                    ton::fetch_tl_object<ton::ton_api::engine_validator_collatorNodeWhitelist>(data.as_slice(), true),
                    "received incorrect answer: ");
  td::TerminalIO::out() << "Collator node whitelist: " << (f->enabled_ ? "ENABLED" : "DISABLED") << "\n";
  td::TerminalIO::out() << f->adnl_ids_.size() << " validator adnl ids\n";
  for (const auto &id : f->adnl_ids_) {
    td::TerminalIO::out() << id.to_hex() << "\n";
  }
  return td::Status::OK();
}

td::Status SetCollatorsListQuery::run() {
  TRY_RESULT_ASSIGN(file_name_, tokenizer_.get_token<std::string>());
  TRY_STATUS(tokenizer_.check_endl());
  return td::Status::OK();
}

td::Status SetCollatorsListQuery::send() {
  TRY_RESULT(data, td::read_file(file_name_));
  TRY_RESULT(json, td::json_decode(data.as_slice()));
  auto list = ton::create_tl_object<ton::ton_api::engine_validator_collatorsList>();
  TRY_STATUS(ton::ton_api::from_json(*list, json.get_object()));
  auto b = ton::create_serialize_tl_object<ton::ton_api::engine_validator_setCollatorsList>(std::move(list));
  td::actor::send_closure(console_, &ValidatorEngineConsole::envelope_send_query, std::move(b), create_promise());
  return td::Status::OK();
}

td::Status SetCollatorsListQuery::receive(td::BufferSlice data) {
  TRY_RESULT_PREFIX(f, ton::fetch_tl_object<ton::ton_api::engine_validator_success>(data.as_slice(), true),
                    "received incorrect answer: ");
  td::TerminalIO::out() << "success\n";
  return td::Status::OK();
}

td::Status ClearCollatorsListQuery::run() {
  TRY_STATUS(tokenizer_.check_endl());
  return td::Status::OK();
}

td::Status ClearCollatorsListQuery::send() {
  auto b = ton::create_serialize_tl_object<ton::ton_api::engine_validator_clearCollatorsList>();
  td::actor::send_closure(console_, &ValidatorEngineConsole::envelope_send_query, std::move(b), create_promise());
  return td::Status::OK();
}

td::Status ClearCollatorsListQuery::receive(td::BufferSlice data) {
  TRY_RESULT_PREFIX(f, ton::fetch_tl_object<ton::ton_api::engine_validator_success>(data.as_slice(), true),
                    "received incorrect answer: ");
  td::TerminalIO::out() << "success\n";
  return td::Status::OK();
}

td::Status ShowCollatorsListQuery::run() {
  TRY_STATUS(tokenizer_.check_endl());
  return td::Status::OK();
}

td::Status ShowCollatorsListQuery::send() {
  auto b = ton::create_serialize_tl_object<ton::ton_api::engine_validator_showCollatorsList>();
  td::actor::send_closure(console_, &ValidatorEngineConsole::envelope_send_query, std::move(b), create_promise());
  return td::Status::OK();
}

td::Status ShowCollatorsListQuery::receive(td::BufferSlice data) {
  TRY_RESULT_PREFIX(list, ton::fetch_tl_object<ton::ton_api::engine_validator_collatorsList>(data.as_slice(), true),
                    "received incorrect answer: ");
  td::TerminalIO::out() << "Collators list:\n";
  if (list->shards_.empty()) {
    td::TerminalIO::out() << "Shard list is empty\n";
    return td::Status::OK();
  }
  for (const auto &shard : list->shards_) {
    td::TerminalIO::out() << "Shard " << create_shard_id(shard->shard_id_).to_str() << "\n";
    td::TerminalIO::out() << "  Self collate = " << shard->self_collate_ << "\n";
    td::TerminalIO::out() << "  Select mode = " << shard->select_mode_ << "\n";
    for (const auto &collator : shard->collators_) {
      td::TerminalIO::out() << "  Collator " << collator->adnl_id_ << "\n";
    }
  }
  return td::Status::OK();
}

td::Status GetCollationManagerStatsQuery::run() {
  TRY_STATUS(tokenizer_.check_endl());
  return td::Status::OK();
}

td::Status GetCollationManagerStatsQuery::send() {
  auto b = ton::create_serialize_tl_object<ton::ton_api::engine_validator_getCollationManagerStats>();
  td::actor::send_closure(console_, &ValidatorEngineConsole::envelope_send_query, std::move(b), create_promise());
  return td::Status::OK();
}

td::Status GetCollationManagerStatsQuery::receive(td::BufferSlice data) {
  TRY_RESULT_PREFIX(list,
                    ton::fetch_tl_object<ton::ton_api::engine_validator_collationManagerStats>(data.as_slice(), true),
                    "received incorrect answer: ");
  if (list->local_ids_.empty()) {
    td::TerminalIO::out() << "No stats\n";
    return td::Status::OK();;
  }
  for (auto &stats : list->local_ids_) {
    td::TerminalIO::out() << "VALIDATOR ADNL ID = " << stats->adnl_id_ << "\n";
    std::map<td::Bits256, ton::ton_api::engine_validator_collationManagerStats_collator*> collators;
    for (auto &collator: stats->collators_) {
      collators[collator->adnl_id_] = collator.get();
    }
    for (auto &shard : stats->shards_) {
      td::TerminalIO::out() << "  Shard " << create_shard_id(shard->shard_id_).to_str() << "\n";
      td::TerminalIO::out() << "    Self collate = " << shard->self_collate_ << "\n";
      td::TerminalIO::out() << "    Select mode = " << shard->select_mode_ << "\n";
      td::TerminalIO::out() << "    Active = " << shard->active_ << "\n";
      td::TerminalIO::out() << "    Collators: " << shard->collators_.size() << "\n";
      for (auto &id : shard->collators_) {
        auto collator = collators[id];
        if (collator == nullptr) {
          return td::Status::Error("collator not found");
        }
        td::StringBuilder sb;
        sb << "      " << id << "\n";
        sb << "        alive=" << (int)collator->alive_;
        if (collator->active_) {
          sb << " ping_in=" << td::StringBuilder::FixedDouble(std::max(collator->ping_in_, 0.0), 3);
        }
        sb << " last_ping_ago=";
        if (collator->last_ping_ago_ < 0.0) {
          sb << "never";
        } else {
          std::string status = collator->last_ping_status_;
          std::erase_if(status, [](char c) { return c < (char)32; });
          if (status.size() > 128) {
            status.resize(128);
          }
          sb << td::StringBuilder::FixedDouble(collator->last_ping_ago_, 3) << ": " << status;
        }
        td::TerminalIO::out() << sb.as_cslice() << "\n";
      }
    }
  }
  return td::Status::OK();
}

td::Status SignOverlayMemberCertificateQuery::run() {
  TRY_RESULT_ASSIGN(key_hash_, tokenizer_.get_token<td::Bits256>());
  TRY_RESULT_ASSIGN(adnl_id_, tokenizer_.get_token<td::Bits256>());
  TRY_RESULT_ASSIGN(slot_, tokenizer_.get_token<int>());
  TRY_RESULT_ASSIGN(expire_at_, tokenizer_.get_token<int>());
  TRY_RESULT_ASSIGN(file_name_, tokenizer_.get_token<std::string>());
  TRY_STATUS(tokenizer_.check_endl());
  return td::Status::OK();
}

td::Status SignOverlayMemberCertificateQuery::send() {
  auto b = ton::create_serialize_tl_object<ton::ton_api::engine_validator_signOverlayMemberCertificate>(
      key_hash_, adnl_id_, slot_, expire_at_);
  td::actor::send_closure(console_, &ValidatorEngineConsole::envelope_send_query, std::move(b), create_promise());
  return td::Status::OK();
}

td::Status SignOverlayMemberCertificateQuery::receive(td::BufferSlice data) {
  TRY_RESULT_PREFIX(f, ton::fetch_tl_object<ton::ton_api::overlay_MemberCertificate>(data.as_slice(), true),
                    "received incorrect answer: ");
  TRY_STATUS(td::write_file(file_name_, data));
  td::TerminalIO::out() << "success\n";
  return td::Status::OK();
}

td::Status ImportFastSyncMemberCertificateQuery::run() {
  TRY_RESULT_ASSIGN(adnl_id_, tokenizer_.get_token<td::Bits256>());
  TRY_RESULT_ASSIGN(file_name_, tokenizer_.get_token<std::string>());
  TRY_STATUS(tokenizer_.check_endl());
  return td::Status::OK();
}

td::Status ImportFastSyncMemberCertificateQuery::send() {
  TRY_RESULT(data, td::read_file(file_name_));
  TRY_RESULT(certificate, ton::fetch_tl_object<ton::ton_api::overlay_MemberCertificate>(data, true));
  auto b = ton::create_serialize_tl_object<ton::ton_api::engine_validator_importFastSyncMemberCertificate>(
      adnl_id_, std::move(certificate));
  td::actor::send_closure(console_, &ValidatorEngineConsole::envelope_send_query, std::move(b), create_promise());
  return td::Status::OK();
}

td::Status ImportFastSyncMemberCertificateQuery::receive(td::BufferSlice data) {
  TRY_RESULT_PREFIX(f, ton::fetch_tl_object<ton::ton_api::engine_validator_success>(data.as_slice(), true),
                    "received incorrect answer: ");
  td::TerminalIO::out() << "success\n";
  return td::Status::OK();
}

td::Status AddFastSyncOverlayClientQuery::run() {
  TRY_RESULT_ASSIGN(adnl_id_, tokenizer_.get_token<td::Bits256>());
  TRY_RESULT_ASSIGN(slot_, tokenizer_.get_token<td::int32>());
  TRY_STATUS(tokenizer_.check_endl());
  return td::Status::OK();
}

td::Status AddFastSyncOverlayClientQuery::send() {
  auto b = ton::create_serialize_tl_object<ton::ton_api::engine_validator_addFastSyncClient>(adnl_id_, slot_);
  td::actor::send_closure(console_, &ValidatorEngineConsole::envelope_send_query, std::move(b), create_promise());
  return td::Status::OK();
}

td::Status AddFastSyncOverlayClientQuery::receive(td::BufferSlice data) {
  TRY_RESULT_PREFIX(f, ton::fetch_tl_object<ton::ton_api::engine_validator_success>(data.as_slice(), true),
                    "received incorrect answer: ");
  td::TerminalIO::out() << "success\n";
  return td::Status::OK();
}

td::Status DelFastSyncOverlayClientQuery::run() {
  TRY_RESULT_ASSIGN(adnl_id_, tokenizer_.get_token<td::Bits256>());
  TRY_STATUS(tokenizer_.check_endl());
  return td::Status::OK();
}

td::Status DelFastSyncOverlayClientQuery::send() {
  auto b = ton::create_serialize_tl_object<ton::ton_api::engine_validator_delFastSyncClient>(adnl_id_);
  td::actor::send_closure(console_, &ValidatorEngineConsole::envelope_send_query, std::move(b), create_promise());
  return td::Status::OK();
}

td::Status DelFastSyncOverlayClientQuery::receive(td::BufferSlice data) {
  TRY_RESULT_PREFIX(f, ton::fetch_tl_object<ton::ton_api::engine_validator_success>(data.as_slice(), true),
                    "received incorrect answer: ");
  td::TerminalIO::out() << "success\n";
  return td::Status::OK();
}<|MERGE_RESOLUTION|>--- conflicted
+++ resolved
@@ -1035,12 +1035,7 @@
 }
 
 td::Status SignShardOverlayCertificateQuery::run() {
-<<<<<<< HEAD
-  TRY_RESULT_ASSIGN(wc_, tokenizer_.get_token<td::int32>());
-  TRY_RESULT_ASSIGN(shard_, tokenizer_.get_token<td::int64>());
-=======
   TRY_RESULT_ASSIGN(shard_, tokenizer_.get_token<ton::ShardIdFull>() );
->>>>>>> 17984a8e
   TRY_RESULT_ASSIGN(key_, tokenizer_.get_token<ton::PublicKeyHash>());
   TRY_RESULT_ASSIGN(expire_at_, tokenizer_.get_token<td::int32>());
   TRY_RESULT_ASSIGN(max_size_, tokenizer_.get_token<td::uint32>());
@@ -1051,12 +1046,8 @@
 
 td::Status SignShardOverlayCertificateQuery::send() {
   auto b = ton::create_serialize_tl_object<ton::ton_api::engine_validator_signShardOverlayCertificate>(
-<<<<<<< HEAD
-      wc_, shard_, ton::create_tl_object<ton::ton_api::engine_validator_keyHash>(key_.tl()), expire_at_, max_size_);
-=======
       shard_.workchain, shard_.shard, ton::create_tl_object<ton::ton_api::engine_validator_keyHash>(key_.tl()),
       expire_at_, max_size_);
->>>>>>> 17984a8e
   td::actor::send_closure(console_, &ValidatorEngineConsole::envelope_send_query, std::move(b), create_promise());
   return td::Status::OK();
 }
@@ -1074,12 +1065,7 @@
 }
 
 td::Status ImportShardOverlayCertificateQuery::run() {
-<<<<<<< HEAD
-  TRY_RESULT_ASSIGN(wc_, tokenizer_.get_token<td::int32>());
-  TRY_RESULT_ASSIGN(shard_, tokenizer_.get_token<td::int64>());
-=======
   TRY_RESULT_ASSIGN(shard_, tokenizer_.get_token<ton::ShardIdFull>());
->>>>>>> 17984a8e
   TRY_RESULT_ASSIGN(key_, tokenizer_.get_token<ton::PublicKeyHash>());
   TRY_RESULT_ASSIGN(in_file_, tokenizer_.get_token<std::string>());
 
@@ -1091,12 +1077,8 @@
   TRY_RESULT_PREFIX(cert, ton::fetch_tl_object<ton::ton_api::overlay_Certificate>(data.as_slice(), true),
                     "incorrect certificate");
   auto b = ton::create_serialize_tl_object<ton::ton_api::engine_validator_importShardOverlayCertificate>(
-<<<<<<< HEAD
-      wc_, shard_, ton::create_tl_object<ton::ton_api::engine_validator_keyHash>(key_.tl()), std::move(cert));
-=======
       shard_.workchain, shard_.shard, ton::create_tl_object<ton::ton_api::engine_validator_keyHash>(key_.tl()),
       std::move(cert));
->>>>>>> 17984a8e
   td::actor::send_closure(console_, &ValidatorEngineConsole::envelope_send_query, std::move(b), create_promise());
   return td::Status::OK();
 }
@@ -1611,14 +1593,13 @@
 
 td::Status AddCollatorQuery::run() {
   TRY_RESULT_ASSIGN(adnl_id_, tokenizer_.get_token<ton::PublicKeyHash>());
-  TRY_RESULT_ASSIGN(wc_, tokenizer_.get_token<td::int32>());
-  TRY_RESULT_ASSIGN(shard_, tokenizer_.get_token<td::int64>());
+  TRY_RESULT_ASSIGN(shard_, tokenizer_.get_token<ton::ShardIdFull>());
   return td::Status::OK();
 }
 
 td::Status AddCollatorQuery::send() {
-  auto b = ton::create_serialize_tl_object<ton::ton_api::engine_validator_addCollator>(
-      adnl_id_.tl(), ton::create_tl_shard_id(ton::ShardIdFull(wc_, shard_)));
+  auto b = ton::create_serialize_tl_object<ton::ton_api::engine_validator_addCollator>(adnl_id_.tl(),
+                                                                                       ton::create_tl_shard_id(shard_));
   td::actor::send_closure(console_, &ValidatorEngineConsole::envelope_send_query, std::move(b), create_promise());
   return td::Status::OK();
 }
@@ -1632,14 +1613,13 @@
 
 td::Status DelCollatorQuery::run() {
   TRY_RESULT_ASSIGN(adnl_id_, tokenizer_.get_token<ton::PublicKeyHash>());
-  TRY_RESULT_ASSIGN(wc_, tokenizer_.get_token<td::int32>());
-  TRY_RESULT_ASSIGN(shard_, tokenizer_.get_token<td::int64>());
+  TRY_RESULT_ASSIGN(shard_, tokenizer_.get_token<ton::ShardIdFull>());
   return td::Status::OK();
 }
 
 td::Status DelCollatorQuery::send() {
-  auto b = ton::create_serialize_tl_object<ton::ton_api::engine_validator_delCollator>(
-      adnl_id_.tl(), ton::create_tl_shard_id(ton::ShardIdFull(wc_, shard_)));
+  auto b = ton::create_serialize_tl_object<ton::ton_api::engine_validator_delCollator>(adnl_id_.tl(),
+                                                                                       ton::create_tl_shard_id(shard_));
   td::actor::send_closure(console_, &ValidatorEngineConsole::envelope_send_query, std::move(b), create_promise());
   return td::Status::OK();
 }
