--- conflicted
+++ resolved
@@ -348,7 +348,6 @@
       // return;
     }
   }
-<<<<<<< HEAD
   // 2. learn latest masterchain state and block id
   LOG(DEBUG) << "sending get_top_masterchain_state_block() to Manager";
   ++pending;
@@ -358,27 +357,11 @@
                                   td::actor::send_closure_later(
                                       std::move(self), &ValidateQuery::after_get_latest_mc_state, std::move(res));
                                 });
-=======
-  // 2. load state(s) corresponding to previous block(s)
-  prev_states.resize(prev_blocks.size());
-  for (int i = 0; (unsigned)i < prev_blocks.size(); i++) {
-    // 3.1. load state
-    LOG(DEBUG) << "sending wait_block_state() query #" << i << " for " << prev_blocks[i].to_str() << " to Manager";
-    ++pending;
-    td::actor::send_closure_later(manager, &ValidatorManager::wait_block_state_short, prev_blocks[i], priority(),
-                                  timeout, [self = get_self(), i](td::Result<Ref<ShardState>> res) -> void {
-                                    LOG(DEBUG) << "got answer to wait_block_state_short query #" << i;
-                                    td::actor::send_closure_later(
-                                        std::move(self), &ValidateQuery::after_get_shard_state, i, std::move(res));
-                                  });
-  }
->>>>>>> 74fbc34d
   // 3. unpack block candidate (while necessary data is being loaded)
   if (!unpack_block_candidate()) {
     reject_query("error unpacking block candidate");
     return;
   }
-<<<<<<< HEAD
   // 4. load state(s) corresponding to previous block(s) (not full-collated-data or masterchain)
   prev_states.resize(prev_blocks.size());
   if  (is_masterchain() || !full_collated_data_) {
@@ -394,10 +377,7 @@
                                     });
     }
   }
-  // 5. request masterchain state referred to in the block
-=======
   // 4. request masterchain handle and state referred to in the block
->>>>>>> 74fbc34d
   if (!is_masterchain()) {
     ++pending;
     td::actor::send_closure_later(manager, &ValidatorManager::get_block_handle, mc_blkid_, true,
