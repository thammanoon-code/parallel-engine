--- conflicted
+++ resolved
@@ -59,12 +59,9 @@
   import-db-slice-local.hpp
   queue-size-counter.hpp
   validator-telemetry.hpp
-<<<<<<< HEAD
+  storage-stat-cache.hpp
   shard-block-verifier.hpp
   shard-block-retainer.hpp
-=======
-  storage-stat-cache.hpp
->>>>>>> 0b52d700
 
   collation-manager.hpp
   collator-node.hpp
@@ -97,12 +94,9 @@
   validator-options.cpp
   queue-size-counter.cpp
   validator-telemetry.cpp
-<<<<<<< HEAD
+  storage-stat-cache.cpp
   shard-block-verifier.cpp
   shard-block-retainer.cpp
-=======
-  storage-stat-cache.cpp
->>>>>>> 0b52d700
 
   downloaders/wait-block-data.cpp
   downloaders/wait-block-state.cpp
